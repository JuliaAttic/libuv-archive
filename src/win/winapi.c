/* Copyright Joyent, Inc. and other Node contributors. All rights reserved.
 *
 * Permission is hereby granted, free of charge, to any person obtaining a copy
 * of this software and associated documentation files (the "Software"), to
 * deal in the Software without restriction, including without limitation the
 * rights to use, copy, modify, merge, publish, distribute, sublicense, and/or
 * sell copies of the Software, and to permit persons to whom the Software is
 * furnished to do so, subject to the following conditions:
 *
 * The above copyright notice and this permission notice shall be included in
 * all copies or substantial portions of the Software.
 *
 * THE SOFTWARE IS PROVIDED "AS IS", WITHOUT WARRANTY OF ANY KIND, EXPRESS OR
 * IMPLIED, INCLUDING BUT NOT LIMITED TO THE WARRANTIES OF MERCHANTABILITY,
 * FITNESS FOR A PARTICULAR PURPOSE AND NONINFRINGEMENT. IN NO EVENT SHALL THE
 * AUTHORS OR COPYRIGHT HOLDERS BE LIABLE FOR ANY CLAIM, DAMAGES OR OTHER
 * LIABILITY, WHETHER IN AN ACTION OF CONTRACT, TORT OR OTHERWISE, ARISING
 * FROM, OUT OF OR IN CONNECTION WITH THE SOFTWARE OR THE USE OR OTHER DEALINGS
 * IN THE SOFTWARE.
 */

#include <assert.h>

#include "uv.h"
#include "internal.h"


/* Ntdll function pointers */
sRtlNtStatusToDosError pRtlNtStatusToDosError;
sNtDeviceIoControlFile pNtDeviceIoControlFile;
sNtQueryInformationFile pNtQueryInformationFile;
sNtSetInformationFile pNtSetInformationFile;
sNtQueryVolumeInformationFile pNtQueryVolumeInformationFile;
sNtQueryDirectoryFile pNtQueryDirectoryFile;
sNtQuerySystemInformation pNtQuerySystemInformation;


/* Kernel32 function pointers */


/* Powrprof.dll function pointer */
sPowerRegisterSuspendResumeNotification pPowerRegisterSuspendResumeNotification;


void uv_winapi_init() {
  HMODULE ntdll_module;
  HMODULE kernel32_module;
  HMODULE powrprof_module;

  ntdll_module = GetModuleHandleA("ntdll.dll");
  if (ntdll_module == NULL) {
    uv_fatal_error(GetLastError(), "GetModuleHandleA");
  }

  pRtlNtStatusToDosError = (sRtlNtStatusToDosError) GetProcAddress(
      ntdll_module,
      "RtlNtStatusToDosError");
  if (pRtlNtStatusToDosError == NULL) {
    uv_fatal_error(GetLastError(), "GetProcAddress");
  }

  pNtDeviceIoControlFile = (sNtDeviceIoControlFile) GetProcAddress(
      ntdll_module,
      "NtDeviceIoControlFile");
  if (pNtDeviceIoControlFile == NULL) {
    uv_fatal_error(GetLastError(), "GetProcAddress");
  }

  pNtQueryInformationFile = (sNtQueryInformationFile) GetProcAddress(
      ntdll_module,
      "NtQueryInformationFile");
  if (pNtQueryInformationFile == NULL) {
    uv_fatal_error(GetLastError(), "GetProcAddress");
  }

  pNtSetInformationFile = (sNtSetInformationFile) GetProcAddress(
      ntdll_module,
      "NtSetInformationFile");
  if (pNtSetInformationFile == NULL) {
    uv_fatal_error(GetLastError(), "GetProcAddress");
  }

  pNtQueryVolumeInformationFile = (sNtQueryVolumeInformationFile)
      GetProcAddress(ntdll_module, "NtQueryVolumeInformationFile");
  if (pNtQueryVolumeInformationFile == NULL) {
    uv_fatal_error(GetLastError(), "GetProcAddress");
  }

  pNtQueryDirectoryFile = (sNtQueryDirectoryFile)
      GetProcAddress(ntdll_module, "NtQueryDirectoryFile");
  if (pNtQueryVolumeInformationFile == NULL) {
    uv_fatal_error(GetLastError(), "GetProcAddress");
  }

  pNtQuerySystemInformation = (sNtQuerySystemInformation) GetProcAddress(
      ntdll_module,
      "NtQuerySystemInformation");
  if (pNtQuerySystemInformation == NULL) {
    uv_fatal_error(GetLastError(), "GetProcAddress");
  }

  kernel32_module = GetModuleHandleA("kernel32.dll");
  if (kernel32_module == NULL) {
    uv_fatal_error(GetLastError(), "GetModuleHandleA");
  }

<<<<<<< HEAD
=======
  pGetQueuedCompletionStatusEx = (sGetQueuedCompletionStatusEx) GetProcAddress(
      kernel32_module,
      "GetQueuedCompletionStatusEx");

  pSetFileCompletionNotificationModes = (sSetFileCompletionNotificationModes)
    GetProcAddress(kernel32_module, "SetFileCompletionNotificationModes");

  pCreateSymbolicLinkW = (sCreateSymbolicLinkW)
    GetProcAddress(kernel32_module, "CreateSymbolicLinkW");

  pCancelIoEx = (sCancelIoEx)
    GetProcAddress(kernel32_module, "CancelIoEx");

  pInitializeConditionVariable = (sInitializeConditionVariable)
    GetProcAddress(kernel32_module, "InitializeConditionVariable");

  pSleepConditionVariableCS = (sSleepConditionVariableCS)
    GetProcAddress(kernel32_module, "SleepConditionVariableCS");

  pSleepConditionVariableSRW = (sSleepConditionVariableSRW)
    GetProcAddress(kernel32_module, "SleepConditionVariableSRW");

  pWakeAllConditionVariable = (sWakeAllConditionVariable)
    GetProcAddress(kernel32_module, "WakeAllConditionVariable");

  pWakeConditionVariable = (sWakeConditionVariable)
    GetProcAddress(kernel32_module, "WakeConditionVariable");

  pCancelSynchronousIo = (sCancelSynchronousIo)
    GetProcAddress(kernel32_module, "CancelSynchronousIo");

  pGetFinalPathNameByHandleW = (sGetFinalPathNameByHandleW)
    GetProcAddress(kernel32_module, "GetFinalPathNameByHandleW");


  powrprof_module = LoadLibraryA("powrprof.dll");
  if (powrprof_module != NULL) {
    pPowerRegisterSuspendResumeNotification = (sPowerRegisterSuspendResumeNotification)
      GetProcAddress(powrprof_module, "PowerRegisterSuspendResumeNotification");
  }

>>>>>>> d796bedf
}<|MERGE_RESOLUTION|>--- conflicted
+++ resolved
@@ -104,48 +104,9 @@
     uv_fatal_error(GetLastError(), "GetModuleHandleA");
   }
 
-<<<<<<< HEAD
-=======
-  pGetQueuedCompletionStatusEx = (sGetQueuedCompletionStatusEx) GetProcAddress(
-      kernel32_module,
-      "GetQueuedCompletionStatusEx");
-
-  pSetFileCompletionNotificationModes = (sSetFileCompletionNotificationModes)
-    GetProcAddress(kernel32_module, "SetFileCompletionNotificationModes");
-
-  pCreateSymbolicLinkW = (sCreateSymbolicLinkW)
-    GetProcAddress(kernel32_module, "CreateSymbolicLinkW");
-
-  pCancelIoEx = (sCancelIoEx)
-    GetProcAddress(kernel32_module, "CancelIoEx");
-
-  pInitializeConditionVariable = (sInitializeConditionVariable)
-    GetProcAddress(kernel32_module, "InitializeConditionVariable");
-
-  pSleepConditionVariableCS = (sSleepConditionVariableCS)
-    GetProcAddress(kernel32_module, "SleepConditionVariableCS");
-
-  pSleepConditionVariableSRW = (sSleepConditionVariableSRW)
-    GetProcAddress(kernel32_module, "SleepConditionVariableSRW");
-
-  pWakeAllConditionVariable = (sWakeAllConditionVariable)
-    GetProcAddress(kernel32_module, "WakeAllConditionVariable");
-
-  pWakeConditionVariable = (sWakeConditionVariable)
-    GetProcAddress(kernel32_module, "WakeConditionVariable");
-
-  pCancelSynchronousIo = (sCancelSynchronousIo)
-    GetProcAddress(kernel32_module, "CancelSynchronousIo");
-
-  pGetFinalPathNameByHandleW = (sGetFinalPathNameByHandleW)
-    GetProcAddress(kernel32_module, "GetFinalPathNameByHandleW");
-
-
   powrprof_module = LoadLibraryA("powrprof.dll");
   if (powrprof_module != NULL) {
     pPowerRegisterSuspendResumeNotification = (sPowerRegisterSuspendResumeNotification)
       GetProcAddress(powrprof_module, "PowerRegisterSuspendResumeNotification");
   }
-
->>>>>>> d796bedf
 }