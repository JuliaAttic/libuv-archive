/* Copyright Joyent, Inc. and other Node contributors. All rights reserved.
 *
 * Permission is hereby granted, free of charge, to any person obtaining a copy
 * of this software and associated documentation files (the "Software"), to
 * deal in the Software without restriction, including without limitation the
 * rights to use, copy, modify, merge, publish, distribute, sublicense, and/or
 * sell copies of the Software, and to permit persons to whom the Software is
 * furnished to do so, subject to the following conditions:
 *
 * The above copyright notice and this permission notice shall be included in
 * all copies or substantial portions of the Software.
 *
 * THE SOFTWARE IS PROVIDED "AS IS", WITHOUT WARRANTY OF ANY KIND, EXPRESS OR
 * IMPLIED, INCLUDING BUT NOT LIMITED TO THE WARRANTIES OF MERCHANTABILITY,
 * FITNESS FOR A PARTICULAR PURPOSE AND NONINFRINGEMENT. IN NO EVENT SHALL THE
 * AUTHORS OR COPYRIGHT HOLDERS BE LIABLE FOR ANY CLAIM, DAMAGES OR OTHER
 * LIABILITY, WHETHER IN AN ACTION OF CONTRACT, TORT OR OTHERWISE, ARISING
 * FROM, OUT OF OR IN CONNECTION WITH THE SOFTWARE OR THE USE OR OTHER DEALINGS
 * IN THE SOFTWARE.
 */

#include <assert.h>
#include <stdlib.h>
<<<<<<< HEAD
#include <stdint.h>
=======

#if defined(_MSC_VER) && _MSC_VER < 1600
# include "uv/stdint-msvc2008.h"
#else
# include <stdint.h>
#endif
>>>>>>> 7ebb2622

#ifndef COMMON_LVB_REVERSE_VIDEO
# define COMMON_LVB_REVERSE_VIDEO 0x4000
#endif

#include "uv.h"
#include "internal.h"
#include "handle-inl.h"
#include "stream-inl.h"
#include "req-inl.h"

#ifndef InterlockedOr
# define InterlockedOr _InterlockedOr
#endif

#define UNICODE_REPLACEMENT_CHARACTER (0xfffd)

#define ANSI_NORMAL           0x00
#define ANSI_ESCAPE_SEEN      0x02
#define ANSI_CSI              0x04
#define ANSI_ST_CONTROL       0x08
#define ANSI_IGNORE           0x10
#define ANSI_IN_ARG           0x20
#define ANSI_IN_STRING        0x40
#define ANSI_BACKSLASH_SEEN   0x80

#define MAX_INPUT_BUFFER_LENGTH 8192
#define MAX_CONSOLE_CHAR 8192

#ifndef ENABLE_VIRTUAL_TERMINAL_PROCESSING
#define ENABLE_VIRTUAL_TERMINAL_PROCESSING 0x0004
#endif

static void uv_tty_capture_initial_style(CONSOLE_SCREEN_BUFFER_INFO* info);
static void uv_tty_update_virtual_window(CONSOLE_SCREEN_BUFFER_INFO* info);
static int uv__cancel_read_console(uv_tty_t* handle);


/* Null uv_buf_t */
static const uv_buf_t uv_null_buf_ = { 0, NULL };

enum uv__read_console_status_e {
  NOT_STARTED,
  IN_PROGRESS,
  TRAP_REQUESTED,
  COMPLETED
};

static volatile LONG uv__read_console_status = NOT_STARTED;
static volatile LONG uv__restore_screen_state;
static CONSOLE_SCREEN_BUFFER_INFO uv__saved_screen_state;


/*
 * The console virtual window.
 *
 * Normally cursor movement in windows is relative to the console screen buffer,
 * e.g. the application is allowed to overwrite the 'history'. This is very
 * inconvenient, it makes absolute cursor movement pretty useless. There is
 * also the concept of 'client rect' which is defined by the actual size of
 * the console window and the scroll position of the screen buffer, but it's
 * very volatile because it changes when the user scrolls.
 *
 * To make cursor movement behave sensibly we define a virtual window to which
 * cursor movement is confined. The virtual window is always as wide as the
 * console screen buffer, but it's height is defined by the size of the
 * console window. The top of the virtual window aligns with the position
 * of the caret when the first stdout/err handle is created, unless that would
 * mean that it would extend beyond the bottom of the screen buffer -  in that
 * that case it's located as far down as possible.
 *
 * When the user writes a long text or many newlines, such that the output
 * reaches beyond the bottom of the virtual window, the virtual window is
 * shifted downwards, but not resized.
 *
 * Since all tty i/o happens on the same console, this window is shared
 * between all stdout/stderr handles.
 */

static int uv_tty_virtual_offset = -1;
static int uv_tty_virtual_height = -1;
static int uv_tty_virtual_width = -1;

/* The console window size
 * We keep this separate from uv_tty_virtual_*. We use those values to only
 * handle signalling SIGWINCH
 */

static HANDLE uv__tty_console_handle = INVALID_HANDLE_VALUE;
static int uv__tty_console_height = -1;
static int uv__tty_console_width = -1;

static DWORD WINAPI uv__tty_console_resize_message_loop_thread(void* param);
static void CALLBACK uv__tty_console_resize_event(HWINEVENTHOOK hWinEventHook,
                                                  DWORD event,
                                                  HWND hwnd,
                                                  LONG idObject,
                                                  LONG idChild,
                                                  DWORD dwEventThread,
                                                  DWORD dwmsEventTime);

/* We use a semaphore rather than a mutex or critical section because in some
   cases (uv__cancel_read_console) we need take the lock in the main thread and
   release it in another thread. Using a semaphore ensures that in such
   scenario the main thread will still block when trying to acquire the lock. */
static uv_sem_t uv_tty_output_lock;

static WORD uv_tty_default_text_attributes =
    FOREGROUND_RED | FOREGROUND_GREEN | FOREGROUND_BLUE;

static char uv_tty_default_fg_color = 7;
static char uv_tty_default_bg_color = 0;
static char uv_tty_default_fg_bright = 0;
static char uv_tty_default_bg_bright = 0;
static char uv_tty_default_inverse = 0;

typedef enum {
  UV_SUPPORTED,
  UV_UNCHECKED,
  UV_UNSUPPORTED
} uv_vtermstate_t;
/* Determine whether or not ANSI support is enabled. */
static uv_vtermstate_t uv__vterm_state = UV_UNCHECKED;
static void uv__determine_vterm_state(HANDLE handle);

void uv_console_init(void) {
  if (uv_sem_init(&uv_tty_output_lock, 1))
    abort();
  uv__tty_console_handle = CreateFileW(L"CONOUT$",
                                       GENERIC_READ | GENERIC_WRITE,
                                       FILE_SHARE_WRITE,
                                       0,
                                       OPEN_EXISTING,
                                       0,
                                       0);
  if (uv__tty_console_handle != NULL) {
    QueueUserWorkItem(uv__tty_console_resize_message_loop_thread,
                      NULL,
                      WT_EXECUTELONGFUNCTION);
  }
}


int uv_tty_init(uv_loop_t* loop, uv_tty_t* tty, uv_os_fd_t handle, int readable) {
  CONSOLE_SCREEN_BUFFER_INFO screen_buffer_info;

  if (handle == INVALID_HANDLE_VALUE)
    return UV_EBADF;

  if (handle == UV_STDIN_FD || handle == UV_STDOUT_FD || handle == UV_STDERR_FD) {
    /* In order to avoid closing a stdio pseudo-handle, or having it get replaced under us,
     * duplicate the underlying OS handle and forget about the original one.
     */
    int dup_err = uv__dup(handle, &handle);
    if (dup_err)
      return dup_err;
  }

  if (!readable) {
    /* Obtain the screen buffer info with the output handle. */
    if (!GetConsoleScreenBufferInfo(handle, &screen_buffer_info)) {
      return uv_translate_sys_error(GetLastError());
    }

    /* Obtain the tty_output_lock because the virtual window state is shared
     * between all uv_tty_t handles. */
    uv_sem_wait(&uv_tty_output_lock);

    if (uv__vterm_state == UV_UNCHECKED)
      uv__determine_vterm_state(handle);

    /* Remember the original console text attributes. */
    uv_tty_capture_initial_style(&screen_buffer_info);

    uv_tty_update_virtual_window(&screen_buffer_info);

    uv_sem_post(&uv_tty_output_lock);
  }


  uv_stream_init(loop, (uv_stream_t*) tty, UV_TTY);
  uv_connection_init((uv_stream_t*) tty);

  tty->handle = handle;
  tty->reqs_pending = 0;
  tty->flags |= UV_HANDLE_BOUND;

  if (readable) {
    /* Initialize TTY input specific fields. */
    tty->flags |= UV_HANDLE_TTY_READABLE | UV_HANDLE_READABLE;
    tty->tty.rd.read_line_buffer = uv_null_buf_;
    tty->tty.rd.read_raw_wait = NULL;

    /* Init keycode-to-vt100 mapper state. */
    tty->tty.rd.last_key_len = 0;
    tty->tty.rd.last_key_offset = 0;
    tty->tty.rd.last_utf16_high_surrogate = 0;
    memset(&tty->tty.rd.last_input_record, 0, sizeof tty->tty.rd.last_input_record);
  } else {
    /* TTY output specific fields. */
    tty->flags |= UV_HANDLE_WRITABLE;

    /* Init utf8-to-utf16 conversion state. */
    tty->tty.wr.utf8_bytes_left = 0;
    tty->tty.wr.utf8_codepoint = 0;

    /* Initialize eol conversion state */
    tty->tty.wr.previous_eol = 0;

    /* Init ANSI parser state. */
    tty->tty.wr.ansi_parser_state = ANSI_NORMAL;
  }

  return 0;
}


/* Set the default console text attributes based on how the console was
 * configured when libuv started.
 */
static void uv_tty_capture_initial_style(CONSOLE_SCREEN_BUFFER_INFO* info) {
  static int style_captured = 0;

  /* Only do this once.
     Assumption: Caller has acquired uv_tty_output_lock. */
  if (style_captured)
    return;

  /* Save raw win32 attributes. */
  uv_tty_default_text_attributes = info->wAttributes;

  /* Convert black text on black background to use white text. */
  if (uv_tty_default_text_attributes == 0)
    uv_tty_default_text_attributes = 7;

  /* Convert Win32 attributes to ANSI colors. */
  uv_tty_default_fg_color = 0;
  uv_tty_default_bg_color = 0;
  uv_tty_default_fg_bright = 0;
  uv_tty_default_bg_bright = 0;
  uv_tty_default_inverse = 0;

  if (uv_tty_default_text_attributes & FOREGROUND_RED)
    uv_tty_default_fg_color |= 1;

  if (uv_tty_default_text_attributes & FOREGROUND_GREEN)
    uv_tty_default_fg_color |= 2;

  if (uv_tty_default_text_attributes & FOREGROUND_BLUE)
    uv_tty_default_fg_color |= 4;

  if (uv_tty_default_text_attributes & BACKGROUND_RED)
    uv_tty_default_bg_color |= 1;

  if (uv_tty_default_text_attributes & BACKGROUND_GREEN)
    uv_tty_default_bg_color |= 2;

  if (uv_tty_default_text_attributes & BACKGROUND_BLUE)
    uv_tty_default_bg_color |= 4;

  if (uv_tty_default_text_attributes & FOREGROUND_INTENSITY)
    uv_tty_default_fg_bright = 1;

  if (uv_tty_default_text_attributes & BACKGROUND_INTENSITY)
    uv_tty_default_bg_bright = 1;

  if (uv_tty_default_text_attributes & COMMON_LVB_REVERSE_VIDEO)
    uv_tty_default_inverse = 1;

  style_captured = 1;
}


int uv_tty_set_mode(uv_tty_t* tty, uv_tty_mode_t mode) {
  DWORD flags;
  unsigned char was_reading;
  uv_alloc_cb alloc_cb;
  uv_read_cb read_cb;
  int err;

  if (!(tty->flags & UV_HANDLE_TTY_READABLE)) {
    return UV_EINVAL;
  }

  if (!!mode == !!(tty->flags & UV_HANDLE_TTY_RAW)) {
    return 0;
  }

  switch (mode) {
    case UV_TTY_MODE_NORMAL:
      flags = ENABLE_ECHO_INPUT | ENABLE_LINE_INPUT | ENABLE_PROCESSED_INPUT;
      break;
    case UV_TTY_MODE_RAW:
      flags = ENABLE_WINDOW_INPUT;
      break;
    case UV_TTY_MODE_IO:
      return UV_ENOTSUP;
    default:
      return UV_EINVAL;
  }

  /* If currently reading, stop, and restart reading. */
  if (tty->flags & UV_HANDLE_READING) {
    was_reading = 1;
    alloc_cb = tty->alloc_cb;
    read_cb = tty->read_cb;
    err = uv_tty_read_stop(tty);
    if (err) {
      return uv_translate_sys_error(err);
    }
  } else {
    was_reading = 0;
  }

  uv_sem_wait(&uv_tty_output_lock);
  if (!SetConsoleMode(tty->handle, flags)) {
    err = uv_translate_sys_error(GetLastError());
    uv_sem_post(&uv_tty_output_lock);
    return err;
  }
  uv_sem_post(&uv_tty_output_lock);

  /* Update flag. */
  tty->flags &= ~UV_HANDLE_TTY_RAW;
  tty->flags |= mode ? UV_HANDLE_TTY_RAW : 0;

  /* If we just stopped reading, restart. */
  if (was_reading) {
    err = uv_tty_read_start(tty, alloc_cb, read_cb);
    if (err) {
      return uv_translate_sys_error(err);
    }
  }

  return 0;
}


int uv_is_tty(uv_os_fd_t file) {
  DWORD result;
  return GetConsoleMode(file, &result) != 0;
}


int uv_tty_get_winsize(uv_tty_t* tty, int* width, int* height) {
  CONSOLE_SCREEN_BUFFER_INFO info;

  if (!GetConsoleScreenBufferInfo(tty->handle, &info)) {
    return uv_translate_sys_error(GetLastError());
  }

  uv_sem_wait(&uv_tty_output_lock);
  uv_tty_update_virtual_window(&info);
  uv_sem_post(&uv_tty_output_lock);

  *width = uv_tty_virtual_width;
  *height = uv_tty_virtual_height;

  return 0;
}


static void CALLBACK uv_tty_post_raw_read(void* data, BOOLEAN didTimeout) {
  uv_loop_t* loop;
  uv_tty_t* handle;
  uv_req_t* req;

  assert(data);
  assert(!didTimeout);

  req = (uv_req_t*) data;
  handle = (uv_tty_t*) req->data;
  loop = handle->loop;

  UnregisterWait(handle->tty.rd.read_raw_wait);
  handle->tty.rd.read_raw_wait = NULL;

  SET_REQ_SUCCESS(req);
  POST_COMPLETION_FOR_REQ(loop, req);
}


static void uv_tty_queue_read_raw(uv_loop_t* loop, uv_tty_t* handle) {
  uv_read_t* req;
  BOOL r;

  assert(handle->flags & UV_HANDLE_READING);
  assert(!(handle->flags & UV_HANDLE_READ_PENDING));

  assert(handle->handle && handle->handle != INVALID_HANDLE_VALUE);

  handle->tty.rd.read_line_buffer = uv_null_buf_;

  req = &handle->read_req;
  memset(&req->u.io.overlapped, 0, sizeof(req->u.io.overlapped));

  r = RegisterWaitForSingleObject(&handle->tty.rd.read_raw_wait,
                                  handle->handle,
                                  uv_tty_post_raw_read,
                                  (void*) req,
                                  INFINITE,
                                  WT_EXECUTEINWAITTHREAD | WT_EXECUTEONLYONCE);
  if (!r) {
    handle->tty.rd.read_raw_wait = NULL;
    SET_REQ_ERROR(req, GetLastError());
    uv_insert_pending_req(loop, (uv_req_t*)req);
  }

  handle->flags |= UV_HANDLE_READ_PENDING;
  handle->reqs_pending++;
}


static DWORD CALLBACK uv_tty_line_read_thread(void* data) {
  uv_loop_t* loop;
  uv_tty_t* handle;
  uv_req_t* req;
  DWORD bytes, read_bytes;
  WCHAR utf16[MAX_INPUT_BUFFER_LENGTH / 3];
  DWORD chars, read_chars;
  LONG status;
  COORD pos;
  BOOL read_console_success;

  assert(data);

  req = (uv_req_t*) data;
  handle = (uv_tty_t*) req->data;
  loop = handle->loop;

  assert(handle->tty.rd.read_line_buffer.base != NULL);
  assert(handle->tty.rd.read_line_buffer.len > 0);

  /* ReadConsole can't handle big buffers. */
  if (handle->tty.rd.read_line_buffer.len < MAX_INPUT_BUFFER_LENGTH) {
    bytes = handle->tty.rd.read_line_buffer.len;
  } else {
    bytes = MAX_INPUT_BUFFER_LENGTH;
  }

  /* At last, unicode! One utf-16 codeunit never takes more than 3 utf-8
   * codeunits to encode. */
  chars = bytes / 3;

  status = InterlockedExchange(&uv__read_console_status, IN_PROGRESS);
  if (status == TRAP_REQUESTED) {
    SET_REQ_SUCCESS(req);
    req->u.io.overlapped.InternalHigh = 0;
    POST_COMPLETION_FOR_REQ(loop, req);
    return 0;
  }

  read_console_success = ReadConsoleW(handle->handle,
                                      (void*) utf16,
                                      chars,
                                      &read_chars,
                                      NULL);

  if (read_console_success) {
    read_bytes = WideCharToMultiByte(CP_UTF8,
                                     0,
                                     utf16,
                                     read_chars,
                                     handle->tty.rd.read_line_buffer.base,
                                     bytes,
                                     NULL,
                                     NULL);
    SET_REQ_SUCCESS(req);
    req->u.io.overlapped.InternalHigh = read_bytes;
  } else {
    SET_REQ_ERROR(req, GetLastError());
  }

  status = InterlockedExchange(&uv__read_console_status, COMPLETED);

  if (status ==  TRAP_REQUESTED) {
    /* If we canceled the read by sending a VK_RETURN event, restore the
       screen state to undo the visual effect of the VK_RETURN */
    if (read_console_success && InterlockedOr(&uv__restore_screen_state, 0)) {
      HANDLE active_screen_buffer;
      active_screen_buffer = CreateFileA("conout$",
                                         GENERIC_READ | GENERIC_WRITE,
                                         FILE_SHARE_READ | FILE_SHARE_WRITE,
                                         NULL,
                                         OPEN_EXISTING,
                                         FILE_ATTRIBUTE_NORMAL,
                                         NULL);
      if (active_screen_buffer != INVALID_HANDLE_VALUE) {
        pos = uv__saved_screen_state.dwCursorPosition;

        /* If the cursor was at the bottom line of the screen buffer, the
           VK_RETURN would have caused the buffer contents to scroll up by one
           line. The right position to reset the cursor to is therefore one line
           higher */
        if (pos.Y == uv__saved_screen_state.dwSize.Y - 1)
          pos.Y--;

        SetConsoleCursorPosition(active_screen_buffer, pos);
        CloseHandle(active_screen_buffer);
      }
    }
    uv_sem_post(&uv_tty_output_lock);
  }
  POST_COMPLETION_FOR_REQ(loop, req);
  return 0;
}


static void uv_tty_queue_read_line(uv_loop_t* loop, uv_tty_t* handle) {
  uv_read_t* req;
  BOOL r;

  assert(handle->flags & UV_HANDLE_READING);
  assert(!(handle->flags & UV_HANDLE_READ_PENDING));
  assert(handle->handle && handle->handle != INVALID_HANDLE_VALUE);

  req = &handle->read_req;
  memset(&req->u.io.overlapped, 0, sizeof(req->u.io.overlapped));

  handle->tty.rd.read_line_buffer = uv_buf_init(NULL, 0);
  handle->alloc_cb((uv_handle_t*) handle, 8192, &handle->tty.rd.read_line_buffer);
  if (handle->tty.rd.read_line_buffer.base == NULL ||
      handle->tty.rd.read_line_buffer.len == 0) {
    handle->read_cb((uv_stream_t*) handle,
                    UV_ENOBUFS,
                    &handle->tty.rd.read_line_buffer);
    return;
  }
  assert(handle->tty.rd.read_line_buffer.base != NULL);

  /* Reset flags  No locking is required since there cannot be a line read
     in progress. We are also relying on the memory barrier provided by
     QueueUserWorkItem*/
  uv__restore_screen_state = FALSE;
  uv__read_console_status = NOT_STARTED;
  r = QueueUserWorkItem(uv_tty_line_read_thread,
                        (void*) req,
                        WT_EXECUTELONGFUNCTION);
  if (!r) {
    SET_REQ_ERROR(req, GetLastError());
    uv_insert_pending_req(loop, (uv_req_t*)req);
  }

  handle->flags |= UV_HANDLE_READ_PENDING;
  handle->reqs_pending++;
}


static void uv_tty_queue_read(uv_loop_t* loop, uv_tty_t* handle) {
  if (handle->flags & UV_HANDLE_TTY_RAW) {
    uv_tty_queue_read_raw(loop, handle);
  } else {
    uv_tty_queue_read_line(loop, handle);
  }
}


static const char* get_vt100_fn_key(DWORD code, char shift, char ctrl,
    size_t* len) {
#define VK_CASE(vk, normal_str, shift_str, ctrl_str, shift_ctrl_str)          \
    case (vk):                                                                \
      if (shift && ctrl) {                                                    \
        *len = sizeof shift_ctrl_str;                                         \
        return "\033" shift_ctrl_str;                                         \
      } else if (shift) {                                                     \
        *len = sizeof shift_str ;                                             \
        return "\033" shift_str;                                              \
      } else if (ctrl) {                                                      \
        *len = sizeof ctrl_str;                                               \
        return "\033" ctrl_str;                                               \
      } else {                                                                \
        *len = sizeof normal_str;                                             \
        return "\033" normal_str;                                             \
      }

  switch (code) {
    /* These mappings are the same as Cygwin's. Unmodified and alt-modified
     * keypad keys comply with linux console, modifiers comply with xterm
     * modifier usage. F1. f12 and shift-f1. f10 comply with linux console, f6.
     * f12 with and without modifiers comply with rxvt. */
    VK_CASE(VK_INSERT,  "[2~",  "[2;2~", "[2;5~", "[2;6~")
    VK_CASE(VK_END,     "[4~",  "[4;2~", "[4;5~", "[4;6~")
    VK_CASE(VK_DOWN,    "[B",   "[1;2B", "[1;5B", "[1;6B")
    VK_CASE(VK_NEXT,    "[6~",  "[6;2~", "[6;5~", "[6;6~")
    VK_CASE(VK_LEFT,    "[D",   "[1;2D", "[1;5D", "[1;6D")
    VK_CASE(VK_CLEAR,   "[G",   "[1;2G", "[1;5G", "[1;6G")
    VK_CASE(VK_RIGHT,   "[C",   "[1;2C", "[1;5C", "[1;6C")
    VK_CASE(VK_UP,      "[A",   "[1;2A", "[1;5A", "[1;6A")
    VK_CASE(VK_HOME,    "[1~",  "[1;2~", "[1;5~", "[1;6~")
    VK_CASE(VK_PRIOR,   "[5~",  "[5;2~", "[5;5~", "[5;6~")
    VK_CASE(VK_DELETE,  "[3~",  "[3;2~", "[3;5~", "[3;6~")
    VK_CASE(VK_NUMPAD0, "[2~",  "[2;2~", "[2;5~", "[2;6~")
    VK_CASE(VK_NUMPAD1, "[4~",  "[4;2~", "[4;5~", "[4;6~")
    VK_CASE(VK_NUMPAD2, "[B",   "[1;2B", "[1;5B", "[1;6B")
    VK_CASE(VK_NUMPAD3, "[6~",  "[6;2~", "[6;5~", "[6;6~")
    VK_CASE(VK_NUMPAD4, "[D",   "[1;2D", "[1;5D", "[1;6D")
    VK_CASE(VK_NUMPAD5, "[G",   "[1;2G", "[1;5G", "[1;6G")
    VK_CASE(VK_NUMPAD6, "[C",   "[1;2C", "[1;5C", "[1;6C")
    VK_CASE(VK_NUMPAD7, "[A",   "[1;2A", "[1;5A", "[1;6A")
    VK_CASE(VK_NUMPAD8, "[1~",  "[1;2~", "[1;5~", "[1;6~")
    VK_CASE(VK_NUMPAD9, "[5~",  "[5;2~", "[5;5~", "[5;6~")
    VK_CASE(VK_DECIMAL, "[3~",  "[3;2~", "[3;5~", "[3;6~")
    VK_CASE(VK_F1,      "[[A",  "[23~",  "[11^",  "[23^" )
    VK_CASE(VK_F2,      "[[B",  "[24~",  "[12^",  "[24^" )
    VK_CASE(VK_F3,      "[[C",  "[25~",  "[13^",  "[25^" )
    VK_CASE(VK_F4,      "[[D",  "[26~",  "[14^",  "[26^" )
    VK_CASE(VK_F5,      "[[E",  "[28~",  "[15^",  "[28^" )
    VK_CASE(VK_F6,      "[17~", "[29~",  "[17^",  "[29^" )
    VK_CASE(VK_F7,      "[18~", "[31~",  "[18^",  "[31^" )
    VK_CASE(VK_F8,      "[19~", "[32~",  "[19^",  "[32^" )
    VK_CASE(VK_F9,      "[20~", "[33~",  "[20^",  "[33^" )
    VK_CASE(VK_F10,     "[21~", "[34~",  "[21^",  "[34^" )
    VK_CASE(VK_F11,     "[23~", "[23$",  "[23^",  "[23@" )
    VK_CASE(VK_F12,     "[24~", "[24$",  "[24^",  "[24@" )

    default:
      *len = 0;
      return NULL;
  }
#undef VK_CASE
}


void uv_process_tty_read_raw_req(uv_loop_t* loop, uv_tty_t* handle,
    uv_req_t* req) {
  /* Shortcut for handle->tty.rd.last_input_record.Event.KeyEvent. */
#define KEV handle->tty.rd.last_input_record.Event.KeyEvent

  DWORD records_left, records_read;
  uv_buf_t buf;
  ssize_t buf_used;

  assert(handle->type == UV_TTY);
  assert(handle->flags & UV_HANDLE_TTY_READABLE);
  handle->flags &= ~UV_HANDLE_READ_PENDING;

  if (!(handle->flags & UV_HANDLE_READING) ||
      !(handle->flags & UV_HANDLE_TTY_RAW)) {
    goto out;
  }

  if (!REQ_SUCCESS(req)) {
    /* An error occurred while waiting for the event. */
    if ((handle->flags & UV_HANDLE_READING)) {
      handle->flags &= ~UV_HANDLE_READING;
      handle->read_cb((uv_stream_t*)handle,
                      uv_translate_sys_error(GET_REQ_ERROR(req)),
                      &uv_null_buf_);
    }
    goto out;
  }

  /* Fetch the number of events  */
  if (!GetNumberOfConsoleInputEvents(handle->handle, &records_left)) {
    handle->flags &= ~UV_HANDLE_READING;
    DECREASE_ACTIVE_COUNT(loop, handle);
    handle->read_cb((uv_stream_t*)handle,
                    uv_translate_sys_error(GetLastError()),
                    &uv_null_buf_);
    goto out;
  }

  /* Windows sends a lot of events that we're not interested in, so buf will be
   * allocated on demand, when there's actually something to emit. */
  buf = uv_null_buf_;
  buf_used = 0;

  while ((records_left > 0 || handle->tty.rd.last_key_len > 0) &&
         (handle->flags & UV_HANDLE_READING)) {
    if (handle->tty.rd.last_key_len == 0) {
      /* Read the next input record */
      if (!ReadConsoleInputW(handle->handle,
                             &handle->tty.rd.last_input_record,
                             1,
                             &records_read)) {
        handle->flags &= ~UV_HANDLE_READING;
        DECREASE_ACTIVE_COUNT(loop, handle);
        handle->read_cb((uv_stream_t*) handle,
                        uv_translate_sys_error(GetLastError()),
                        &buf);
        goto out;
      }
      records_left--;

      /* Ignore other events that are not key events. */
      if (handle->tty.rd.last_input_record.EventType != KEY_EVENT) {
        continue;
      }

      /* Ignore keyup events, unless the left alt key was held and a valid
       * unicode character was emitted. */
      if (!KEV.bKeyDown && !(((KEV.dwControlKeyState & LEFT_ALT_PRESSED) ||
          KEV.wVirtualKeyCode==VK_MENU) && KEV.uChar.UnicodeChar != 0)) {
        continue;
      }

      /* Ignore keypresses to numpad number keys if the left alt is held
       * because the user is composing a character, or windows simulating this.
       */
      if ((KEV.dwControlKeyState & LEFT_ALT_PRESSED) &&
          !(KEV.dwControlKeyState & ENHANCED_KEY) &&
          (KEV.wVirtualKeyCode == VK_INSERT ||
          KEV.wVirtualKeyCode == VK_END ||
          KEV.wVirtualKeyCode == VK_DOWN ||
          KEV.wVirtualKeyCode == VK_NEXT ||
          KEV.wVirtualKeyCode == VK_LEFT ||
          KEV.wVirtualKeyCode == VK_CLEAR ||
          KEV.wVirtualKeyCode == VK_RIGHT ||
          KEV.wVirtualKeyCode == VK_HOME ||
          KEV.wVirtualKeyCode == VK_UP ||
          KEV.wVirtualKeyCode == VK_PRIOR ||
          KEV.wVirtualKeyCode == VK_NUMPAD0 ||
          KEV.wVirtualKeyCode == VK_NUMPAD1 ||
          KEV.wVirtualKeyCode == VK_NUMPAD2 ||
          KEV.wVirtualKeyCode == VK_NUMPAD3 ||
          KEV.wVirtualKeyCode == VK_NUMPAD4 ||
          KEV.wVirtualKeyCode == VK_NUMPAD5 ||
          KEV.wVirtualKeyCode == VK_NUMPAD6 ||
          KEV.wVirtualKeyCode == VK_NUMPAD7 ||
          KEV.wVirtualKeyCode == VK_NUMPAD8 ||
          KEV.wVirtualKeyCode == VK_NUMPAD9)) {
        continue;
      }

      if (KEV.uChar.UnicodeChar != 0) {
        int prefix_len, char_len;

        /* Character key pressed */
        if (KEV.uChar.UnicodeChar >= 0xD800 &&
            KEV.uChar.UnicodeChar < 0xDC00) {
          /* UTF-16 high surrogate */
          handle->tty.rd.last_utf16_high_surrogate = KEV.uChar.UnicodeChar;
          continue;
        }

        /* Prefix with \u033 if alt was held, but alt was not used as part a
         * compose sequence. */
        if ((KEV.dwControlKeyState & (LEFT_ALT_PRESSED | RIGHT_ALT_PRESSED))
            && !(KEV.dwControlKeyState & (LEFT_CTRL_PRESSED |
            RIGHT_CTRL_PRESSED)) && KEV.bKeyDown) {
          handle->tty.rd.last_key[0] = '\033';
          prefix_len = 1;
        } else {
          prefix_len = 0;
        }

        if (KEV.uChar.UnicodeChar >= 0xDC00 &&
            KEV.uChar.UnicodeChar < 0xE000) {
          /* UTF-16 surrogate pair */
          WCHAR utf16_buffer[2] = { handle->tty.rd.last_utf16_high_surrogate,
                                    KEV.uChar.UnicodeChar};
          char_len = WideCharToMultiByte(CP_UTF8,
                                         0,
                                         utf16_buffer,
                                         2,
                                         &handle->tty.rd.last_key[prefix_len],
                                         sizeof handle->tty.rd.last_key,
                                         NULL,
                                         NULL);
        } else {
          /* Single UTF-16 character */
          char_len = WideCharToMultiByte(CP_UTF8,
                                         0,
                                         &KEV.uChar.UnicodeChar,
                                         1,
                                         &handle->tty.rd.last_key[prefix_len],
                                         sizeof handle->tty.rd.last_key,
                                         NULL,
                                         NULL);
        }

        /* Whatever happened, the last character wasn't a high surrogate. */
        handle->tty.rd.last_utf16_high_surrogate = 0;

        /* If the utf16 character(s) couldn't be converted something must be
         * wrong. */
        if (!char_len) {
          handle->flags &= ~UV_HANDLE_READING;
          DECREASE_ACTIVE_COUNT(loop, handle);
          handle->read_cb((uv_stream_t*) handle,
                          uv_translate_sys_error(GetLastError()),
                          &buf);
          goto out;
        }

        handle->tty.rd.last_key_len = (unsigned char) (prefix_len + char_len);
        handle->tty.rd.last_key_offset = 0;
        continue;

      } else {
        /* Function key pressed */
        const char* vt100;
        size_t prefix_len, vt100_len;

        vt100 = get_vt100_fn_key(KEV.wVirtualKeyCode,
                                  !!(KEV.dwControlKeyState & SHIFT_PRESSED),
                                  !!(KEV.dwControlKeyState & (
                                    LEFT_CTRL_PRESSED |
                                    RIGHT_CTRL_PRESSED)),
                                  &vt100_len);

        /* If we were unable to map to a vt100 sequence, just ignore. */
        if (!vt100) {
          continue;
        }

        /* Prefix with \x033 when the alt key was held. */
        if (KEV.dwControlKeyState & (LEFT_ALT_PRESSED | RIGHT_ALT_PRESSED)) {
          handle->tty.rd.last_key[0] = '\033';
          prefix_len = 1;
        } else {
          prefix_len = 0;
        }

        /* Copy the vt100 sequence to the handle buffer. */
        assert(prefix_len + vt100_len < sizeof handle->tty.rd.last_key);
        memcpy(&handle->tty.rd.last_key[prefix_len], vt100, vt100_len);

        handle->tty.rd.last_key_len = (unsigned char) (prefix_len + vt100_len);
        handle->tty.rd.last_key_offset = 0;
        continue;
      }
    } else {
      /* Copy any bytes left from the last keypress to the user buffer. */
      if (handle->tty.rd.last_key_offset < handle->tty.rd.last_key_len) {
        /* Allocate a buffer if needed */
        if (buf_used == 0) {
          buf = uv_buf_init(NULL, 0);
          handle->alloc_cb((uv_handle_t*) handle, 1024, &buf);
          if (buf.base == NULL || buf.len == 0) {
            handle->read_cb((uv_stream_t*) handle, UV_ENOBUFS, &buf);
            goto out;
          }
          assert(buf.base != NULL);
        }

        buf.base[buf_used++] = handle->tty.rd.last_key[handle->tty.rd.last_key_offset++];

        /* If the buffer is full, emit it */
        if ((size_t) buf_used == buf.len) {
          handle->read_cb((uv_stream_t*) handle, buf_used, &buf);
          buf = uv_null_buf_;
          buf_used = 0;
        }

        continue;
      }

      /* Apply dwRepeat from the last input record. */
      if (--KEV.wRepeatCount > 0) {
        handle->tty.rd.last_key_offset = 0;
        continue;
      }

      handle->tty.rd.last_key_len = 0;
      continue;
    }
  }

  /* Send the buffer back to the user */
  if (buf_used > 0) {
    handle->read_cb((uv_stream_t*) handle, buf_used, &buf);
  }

 out:
  /* Wait for more input events. */
  if ((handle->flags & UV_HANDLE_READING) &&
      !(handle->flags & UV_HANDLE_READ_PENDING)) {
    uv_tty_queue_read(loop, handle);
  }

  DECREASE_PENDING_REQ_COUNT(handle);

#undef KEV
}



void uv_process_tty_read_line_req(uv_loop_t* loop, uv_tty_t* handle,
    uv_req_t* req) {
  uv_buf_t buf;

  assert(handle->type == UV_TTY);
  assert(handle->flags & UV_HANDLE_TTY_READABLE);

  buf = handle->tty.rd.read_line_buffer;

  handle->flags &= ~UV_HANDLE_READ_PENDING;
  handle->tty.rd.read_line_buffer = uv_null_buf_;

  if (!REQ_SUCCESS(req)) {
    /* Read was not successful */
    if (handle->flags & UV_HANDLE_READING) {
      /* Real error */
      handle->flags &= ~UV_HANDLE_READING;
      DECREASE_ACTIVE_COUNT(loop, handle);
      handle->read_cb((uv_stream_t*) handle,
                      uv_translate_sys_error(GET_REQ_ERROR(req)),
                      &buf);
    } else {
      /* The read was cancelled, or whatever we don't care */
      handle->read_cb((uv_stream_t*) handle, 0, &buf);
    }

  } else {
    if (!(handle->flags & UV_HANDLE_CANCELLATION_PENDING)) {
      /* Read successful. TODO: read unicode, convert to utf-8 */
      DWORD bytes = req->u.io.overlapped.InternalHigh;
      handle->read_cb((uv_stream_t*) handle, bytes, &buf);
    } else {
      handle->flags &= ~UV_HANDLE_CANCELLATION_PENDING;
      handle->read_cb((uv_stream_t*) handle, 0, &buf);
    }
  }

  /* Wait for more input events. */
  if ((handle->flags & UV_HANDLE_READING) &&
      !(handle->flags & UV_HANDLE_READ_PENDING)) {
    uv_tty_queue_read(loop, handle);
  }

  DECREASE_PENDING_REQ_COUNT(handle);
}


void uv_process_tty_read_req(uv_loop_t* loop, uv_tty_t* handle,
    uv_req_t* req) {
  assert(handle->type == UV_TTY);
  assert(handle->flags & UV_HANDLE_TTY_READABLE);

  /* If the read_line_buffer member is zero, it must have been an raw read.
   * Otherwise it was a line-buffered read. FIXME: This is quite obscure. Use a
   * flag or something. */
  if (handle->tty.rd.read_line_buffer.len == 0) {
    uv_process_tty_read_raw_req(loop, handle, req);
  } else {
    uv_process_tty_read_line_req(loop, handle, req);
  }
}


int uv_tty_read_start(uv_tty_t* handle, uv_alloc_cb alloc_cb,
    uv_read_cb read_cb) {
  uv_loop_t* loop = handle->loop;

  if (!(handle->flags & UV_HANDLE_TTY_READABLE)) {
    return ERROR_INVALID_PARAMETER;
  }

  handle->flags |= UV_HANDLE_READING;
  INCREASE_ACTIVE_COUNT(loop, handle);
  handle->read_cb = read_cb;
  handle->alloc_cb = alloc_cb;

  /* If reading was stopped and then started again, there could still be a read
   * request pending. */
  if (handle->flags & UV_HANDLE_READ_PENDING) {
    return 0;
  }

  /* Maybe the user stopped reading half-way while processing key events.
   * Short-circuit if this could be the case. */
  if (handle->tty.rd.last_key_len > 0) {
    SET_REQ_SUCCESS(&handle->read_req);
    uv_insert_pending_req(handle->loop, (uv_req_t*) &handle->read_req);
    /* Make sure no attempt is made to insert it again until it's handled. */
    handle->flags |= UV_HANDLE_READ_PENDING;
    handle->reqs_pending++;
    return 0;
  }

  uv_tty_queue_read(loop, handle);

  return 0;
}


int uv_tty_read_stop(uv_tty_t* handle) {
  INPUT_RECORD record;
  DWORD written, err;

  handle->flags &= ~UV_HANDLE_READING;
  DECREASE_ACTIVE_COUNT(handle->loop, handle);

  if (!(handle->flags & UV_HANDLE_READ_PENDING))
    return 0;

  if (handle->flags & UV_HANDLE_TTY_RAW) {
    /* Cancel raw read. Write some bullshit event to force the console wait to
     * return. */
    memset(&record, 0, sizeof record);
    if (!WriteConsoleInputW(handle->handle, &record, 1, &written)) {
      return GetLastError();
    }
  } else if (!(handle->flags & UV_HANDLE_CANCELLATION_PENDING)) {
    /* Cancel line-buffered read if not already pending */
    err = uv__cancel_read_console(handle);
    if (err)
      return err;

    handle->flags |= UV_HANDLE_CANCELLATION_PENDING;
  }

  return 0;
}

static int uv__cancel_read_console(uv_tty_t* handle) {
  HANDLE active_screen_buffer = INVALID_HANDLE_VALUE;
  INPUT_RECORD record;
  DWORD written;
  DWORD err = 0;
  LONG status;

  assert(!(handle->flags & UV_HANDLE_CANCELLATION_PENDING));

  /* Hold the output lock during the cancellation, to ensure that further
     writes don't interfere with the screen state. It will be the ReadConsole
     thread's responsibility to release the lock. */
  uv_sem_wait(&uv_tty_output_lock);
  status = InterlockedExchange(&uv__read_console_status, TRAP_REQUESTED);
  if (status != IN_PROGRESS) {
    /* Either we have managed to set a trap for the other thread before
       ReadConsole is called, or ReadConsole has returned because the user
       has pressed ENTER. In either case, there is nothing else to do. */
    uv_sem_post(&uv_tty_output_lock);
    return 0;
  }

  /* Save screen state before sending the VK_RETURN event */
  active_screen_buffer = CreateFileA("conout$",
                                     GENERIC_READ | GENERIC_WRITE,
                                     FILE_SHARE_READ | FILE_SHARE_WRITE,
                                     NULL,
                                     OPEN_EXISTING,
                                     FILE_ATTRIBUTE_NORMAL,
                                     NULL);

  if (active_screen_buffer != INVALID_HANDLE_VALUE &&
      GetConsoleScreenBufferInfo(active_screen_buffer,
                                 &uv__saved_screen_state)) {
    InterlockedOr(&uv__restore_screen_state, 1);
  }

  /* Write enter key event to force the console wait to return. */
  record.EventType = KEY_EVENT;
  record.Event.KeyEvent.bKeyDown = TRUE;
  record.Event.KeyEvent.wRepeatCount = 1;
  record.Event.KeyEvent.wVirtualKeyCode = VK_RETURN;
  record.Event.KeyEvent.wVirtualScanCode =
    MapVirtualKeyW(VK_RETURN, MAPVK_VK_TO_VSC);
  record.Event.KeyEvent.uChar.UnicodeChar = L'\r';
  record.Event.KeyEvent.dwControlKeyState = 0;
  if (!WriteConsoleInputW(handle->handle, &record, 1, &written))
    err = GetLastError();

  if (active_screen_buffer != INVALID_HANDLE_VALUE)
    CloseHandle(active_screen_buffer);

  return err;
}


static void uv_tty_update_virtual_window(CONSOLE_SCREEN_BUFFER_INFO* info) {
  uv_tty_virtual_width = info->dwSize.X;
  uv_tty_virtual_height = info->srWindow.Bottom - info->srWindow.Top + 1;

  /* Recompute virtual window offset row. */
  if (uv_tty_virtual_offset == -1) {
    uv_tty_virtual_offset = info->dwCursorPosition.Y;
  } else if (uv_tty_virtual_offset < info->dwCursorPosition.Y -
             uv_tty_virtual_height + 1) {
    /* If suddenly find the cursor outside of the virtual window, it must have
     * somehow scrolled. Update the virtual window offset. */
    uv_tty_virtual_offset = info->dwCursorPosition.Y -
                            uv_tty_virtual_height + 1;
  }
  if (uv_tty_virtual_offset + uv_tty_virtual_height > info->dwSize.Y) {
    uv_tty_virtual_offset = info->dwSize.Y - uv_tty_virtual_height;
  }
  if (uv_tty_virtual_offset < 0) {
    uv_tty_virtual_offset = 0;
  }
}


static COORD uv_tty_make_real_coord(uv_tty_t* handle,
    CONSOLE_SCREEN_BUFFER_INFO* info, int x, unsigned char x_relative, int y,
    unsigned char y_relative) {
  COORD result;

  uv_tty_update_virtual_window(info);

  /* Adjust y position */
  if (y_relative) {
    y = info->dwCursorPosition.Y + y;
  } else {
    y = uv_tty_virtual_offset + y;
  }
  /* Clip y to virtual client rectangle */
  if (y < uv_tty_virtual_offset) {
    y = uv_tty_virtual_offset;
  } else if (y >= uv_tty_virtual_offset + uv_tty_virtual_height) {
    y = uv_tty_virtual_offset + uv_tty_virtual_height - 1;
  }

  /* Adjust x */
  if (x_relative) {
    x = info->dwCursorPosition.X + x;
  }
  /* Clip x */
  if (x < 0) {
    x = 0;
  } else if (x >= uv_tty_virtual_width) {
    x = uv_tty_virtual_width - 1;
  }

  result.X = (unsigned short) x;
  result.Y = (unsigned short) y;
  return result;
}


static int uv_tty_emit_text(uv_tty_t* handle, WCHAR buffer[], DWORD length,
    DWORD* error) {
  DWORD written;

  if (*error != ERROR_SUCCESS) {
    return -1;
  }

  if (!WriteConsoleW(handle->handle,
                     (void*) buffer,
                     length,
                     &written,
                     NULL)) {
    *error = GetLastError();
    return -1;
  }

  return 0;
}


static int uv_tty_move_caret(uv_tty_t* handle, int x, unsigned char x_relative,
    int y, unsigned char y_relative, DWORD* error) {
  CONSOLE_SCREEN_BUFFER_INFO info;
  COORD pos;

  if (*error != ERROR_SUCCESS) {
    return -1;
  }

 retry:
  if (!GetConsoleScreenBufferInfo(handle->handle, &info)) {
    *error = GetLastError();
  }

  pos = uv_tty_make_real_coord(handle, &info, x, x_relative, y, y_relative);

  if (!SetConsoleCursorPosition(handle->handle, pos)) {
    if (GetLastError() == ERROR_INVALID_PARAMETER) {
      /* The console may be resized - retry */
      goto retry;
    } else {
      *error = GetLastError();
      return -1;
    }
  }

  return 0;
}


static int uv_tty_reset(uv_tty_t* handle, DWORD* error) {
  const COORD origin = {0, 0};
  const WORD char_attrs = uv_tty_default_text_attributes;
  CONSOLE_SCREEN_BUFFER_INFO info;
  DWORD count, written;

  if (*error != ERROR_SUCCESS) {
    return -1;
  }

  /* Reset original text attributes. */
  if (!SetConsoleTextAttribute(handle->handle, char_attrs)) {
    *error = GetLastError();
    return -1;
  }

  /* Move the cursor position to (0, 0). */
  if (!SetConsoleCursorPosition(handle->handle, origin)) {
    *error = GetLastError();
    return -1;
  }

  /* Clear the screen buffer. */
 retry:
  if (!GetConsoleScreenBufferInfo(handle->handle, &info)) {
    *error = GetLastError();
    return -1;
  }

  count = info.dwSize.X * info.dwSize.Y;

  if (!(FillConsoleOutputCharacterW(handle->handle,
                                    L'\x20',
                                    count,
                                    origin,
                                    &written) &&
        FillConsoleOutputAttribute(handle->handle,
                                   char_attrs,
                                   written,
                                   origin,
                                   &written))) {
    if (GetLastError() == ERROR_INVALID_PARAMETER) {
      /* The console may be resized - retry */
      goto retry;
    } else {
      *error = GetLastError();
      return -1;
    }
  }

  /* Move the virtual window up to the top. */
  uv_tty_virtual_offset = 0;
  uv_tty_update_virtual_window(&info);

  return 0;
}


static int uv_tty_clear(uv_tty_t* handle, int dir, char entire_screen,
    DWORD* error) {
  CONSOLE_SCREEN_BUFFER_INFO info;
  COORD start, end;
  DWORD count, written;

  int x1, x2, y1, y2;
  int x1r, x2r, y1r, y2r;

  if (*error != ERROR_SUCCESS) {
    return -1;
  }

  if (dir == 0) {
    /* Clear from current position */
    x1 = 0;
    x1r = 1;
  } else {
    /* Clear from column 0 */
    x1 = 0;
    x1r = 0;
  }

  if (dir == 1) {
    /* Clear to current position */
    x2 = 0;
    x2r = 1;
  } else {
    /* Clear to end of row. We pretend the console is 65536 characters wide,
     * uv_tty_make_real_coord will clip it to the actual console width. */
    x2 = 0xffff;
    x2r = 0;
  }

  if (!entire_screen) {
    /* Stay on our own row */
    y1 = y2 = 0;
    y1r = y2r = 1;
  } else {
    /* Apply columns direction to row */
    y1 = x1;
    y1r = x1r;
    y2 = x2;
    y2r = x2r;
  }

 retry:
  if (!GetConsoleScreenBufferInfo(handle->handle, &info)) {
    *error = GetLastError();
    return -1;
  }

  start = uv_tty_make_real_coord(handle, &info, x1, x1r, y1, y1r);
  end = uv_tty_make_real_coord(handle, &info, x2, x2r, y2, y2r);
  count = (end.Y * info.dwSize.X + end.X) -
          (start.Y * info.dwSize.X + start.X) + 1;

  if (!(FillConsoleOutputCharacterW(handle->handle,
                              L'\x20',
                              count,
                              start,
                              &written) &&
        FillConsoleOutputAttribute(handle->handle,
                                   info.wAttributes,
                                   written,
                                   start,
                                   &written))) {
    if (GetLastError() == ERROR_INVALID_PARAMETER) {
      /* The console may be resized - retry */
      goto retry;
    } else {
      *error = GetLastError();
      return -1;
    }
  }

  return 0;
}

#define FLIP_FGBG                                                             \
    do {                                                                      \
      WORD fg = info.wAttributes & 0xF;                                       \
      WORD bg = info.wAttributes & 0xF0;                                      \
      info.wAttributes &= 0xFF00;                                             \
      info.wAttributes |= fg << 4;                                            \
      info.wAttributes |= bg >> 4;                                            \
    } while (0)

static int uv_tty_set_style(uv_tty_t* handle, DWORD* error) {
  unsigned short argc = handle->tty.wr.ansi_csi_argc;
  unsigned short* argv = handle->tty.wr.ansi_csi_argv;
  int i;
  CONSOLE_SCREEN_BUFFER_INFO info;

  char fg_color = -1, bg_color = -1;
  char fg_bright = -1, bg_bright = -1;
  char inverse = -1;

  if (argc == 0) {
    /* Reset mode */
    fg_color = uv_tty_default_fg_color;
    bg_color = uv_tty_default_bg_color;
    fg_bright = uv_tty_default_fg_bright;
    bg_bright = uv_tty_default_bg_bright;
    inverse = uv_tty_default_inverse;
  }

  for (i = 0; i < argc; i++) {
    short arg = argv[i];

    if (arg == 0) {
      /* Reset mode */
      fg_color = uv_tty_default_fg_color;
      bg_color = uv_tty_default_bg_color;
      fg_bright = uv_tty_default_fg_bright;
      bg_bright = uv_tty_default_bg_bright;
      inverse = uv_tty_default_inverse;

    } else if (arg == 1) {
      /* Foreground bright on */
      fg_bright = 1;

    } else if (arg == 2) {
      /* Both bright off */
      fg_bright = 0;
      bg_bright = 0;

    } else if (arg == 5) {
      /* Background bright on */
      bg_bright = 1;

    } else if (arg == 7) {
      /* Inverse: on */
      inverse = 1;

    } else if (arg == 21 || arg == 22) {
      /* Foreground bright off */
      fg_bright = 0;

    } else if (arg == 25) {
      /* Background bright off */
      bg_bright = 0;

    } else if (arg == 27) {
      /* Inverse: off */
      inverse = 0;

    } else if (arg >= 30 && arg <= 37) {
      /* Set foreground color */
      fg_color = arg - 30;

    } else if (arg == 39) {
      /* Default text color */
      fg_color = uv_tty_default_fg_color;
      fg_bright = uv_tty_default_fg_bright;

    } else if (arg >= 40 && arg <= 47) {
      /* Set background color */
      bg_color = arg - 40;

    } else if (arg ==  49) {
      /* Default background color */
      bg_color = uv_tty_default_bg_color;
      bg_bright = uv_tty_default_bg_bright;

    } else if (arg >= 90 && arg <= 97) {
      /* Set bold foreground color */
      fg_bright = 1;
      fg_color = arg - 90;

    } else if (arg >= 100 && arg <= 107) {
      /* Set bold background color */
      bg_bright = 1;
      bg_color = arg - 100;

    }
  }

  if (fg_color == -1 && bg_color == -1 && fg_bright == -1 &&
      bg_bright == -1 && inverse == -1) {
    /* Nothing changed */
    return 0;
  }

  if (!GetConsoleScreenBufferInfo(handle->handle, &info)) {
    *error = GetLastError();
    return -1;
  }

  if ((info.wAttributes & COMMON_LVB_REVERSE_VIDEO) > 0) {
    FLIP_FGBG;
  }

  if (fg_color != -1) {
    info.wAttributes &= ~(FOREGROUND_RED | FOREGROUND_GREEN | FOREGROUND_BLUE);
    if (fg_color & 1) info.wAttributes |= FOREGROUND_RED;
    if (fg_color & 2) info.wAttributes |= FOREGROUND_GREEN;
    if (fg_color & 4) info.wAttributes |= FOREGROUND_BLUE;
  }

  if (fg_bright != -1) {
    if (fg_bright) {
      info.wAttributes |= FOREGROUND_INTENSITY;
    } else {
      info.wAttributes &= ~FOREGROUND_INTENSITY;
    }
  }

  if (bg_color != -1) {
    info.wAttributes &= ~(BACKGROUND_RED | BACKGROUND_GREEN | BACKGROUND_BLUE);
    if (bg_color & 1) info.wAttributes |= BACKGROUND_RED;
    if (bg_color & 2) info.wAttributes |= BACKGROUND_GREEN;
    if (bg_color & 4) info.wAttributes |= BACKGROUND_BLUE;
  }

  if (bg_bright != -1) {
    if (bg_bright) {
      info.wAttributes |= BACKGROUND_INTENSITY;
    } else {
      info.wAttributes &= ~BACKGROUND_INTENSITY;
    }
  }

  if (inverse != -1) {
    if (inverse) {
      info.wAttributes |= COMMON_LVB_REVERSE_VIDEO;
    } else {
      info.wAttributes &= ~COMMON_LVB_REVERSE_VIDEO;
    }
  }

  if ((info.wAttributes & COMMON_LVB_REVERSE_VIDEO) > 0) {
    FLIP_FGBG;
  }

  if (!SetConsoleTextAttribute(handle->handle, info.wAttributes)) {
    *error = GetLastError();
    return -1;
  }

  return 0;
}


static int uv_tty_save_state(uv_tty_t* handle, unsigned char save_attributes,
    DWORD* error) {
  CONSOLE_SCREEN_BUFFER_INFO info;

  if (*error != ERROR_SUCCESS) {
    return -1;
  }

  if (!GetConsoleScreenBufferInfo(handle->handle, &info)) {
    *error = GetLastError();
    return -1;
  }

  uv_tty_update_virtual_window(&info);

  handle->tty.wr.saved_position.X = info.dwCursorPosition.X;
  handle->tty.wr.saved_position.Y = info.dwCursorPosition.Y - uv_tty_virtual_offset;
  handle->flags |= UV_HANDLE_TTY_SAVED_POSITION;

  if (save_attributes) {
    handle->tty.wr.saved_attributes = info.wAttributes &
        (FOREGROUND_INTENSITY | BACKGROUND_INTENSITY);
    handle->flags |= UV_HANDLE_TTY_SAVED_ATTRIBUTES;
  }

  return 0;
}


static int uv_tty_restore_state(uv_tty_t* handle,
    unsigned char restore_attributes, DWORD* error) {
  CONSOLE_SCREEN_BUFFER_INFO info;
  WORD new_attributes;

  if (*error != ERROR_SUCCESS) {
    return -1;
  }

  if (handle->flags & UV_HANDLE_TTY_SAVED_POSITION) {
    if (uv_tty_move_caret(handle,
                          handle->tty.wr.saved_position.X,
                          0,
                          handle->tty.wr.saved_position.Y,
                          0,
                          error) != 0) {
      return -1;
    }
  }

  if (restore_attributes &&
      (handle->flags & UV_HANDLE_TTY_SAVED_ATTRIBUTES)) {
    if (!GetConsoleScreenBufferInfo(handle->handle, &info)) {
      *error = GetLastError();
      return -1;
    }

    new_attributes = info.wAttributes;
    new_attributes &= ~(FOREGROUND_INTENSITY | BACKGROUND_INTENSITY);
    new_attributes |= handle->tty.wr.saved_attributes;

    if (!SetConsoleTextAttribute(handle->handle, new_attributes)) {
      *error = GetLastError();
      return -1;
    }
  }

  return 0;
}

static int uv_tty_set_cursor_visibility(uv_tty_t* handle,
                                        BOOL visible,
                                        DWORD* error) {
  CONSOLE_CURSOR_INFO cursor_info;

  if (!GetConsoleCursorInfo(handle->handle, &cursor_info)) {
    *error = GetLastError();
    return -1;
  }

  cursor_info.bVisible = visible;

  if (!SetConsoleCursorInfo(handle->handle, &cursor_info)) {
    *error = GetLastError();
    return -1;
  }

  return 0;
}

static int uv_tty_write_bufs(uv_tty_t* handle,
                             const uv_buf_t bufs[],
                             unsigned int nbufs,
                             DWORD* error) {
  /* We can only write 8k characters at a time. Windows can't handle much more
   * characters in a single console write anyway. */
  WCHAR utf16_buf[MAX_CONSOLE_CHAR];
  WCHAR* utf16_buffer;
  DWORD utf16_buf_used = 0;
  unsigned int i, len, max_len, pos;
  int allocate = 0;

#define FLUSH_TEXT()                                                 \
  do {                                                               \
    pos = 0;                                                         \
    do {                                                             \
      len = utf16_buf_used - pos;                                    \
      if (len > MAX_CONSOLE_CHAR)                                    \
        len = MAX_CONSOLE_CHAR;                                      \
      uv_tty_emit_text(handle, &utf16_buffer[pos], len, error);      \
      pos += len;                                                    \
    } while (pos < utf16_buf_used);                                  \
    if (allocate) {                                                  \
      uv__free(utf16_buffer);                                        \
      allocate = 0;                                                  \
      utf16_buffer = utf16_buf;                                      \
    }                                                                \
    utf16_buf_used = 0;                                              \
 } while (0)

#define ENSURE_BUFFER_SPACE(wchars_needed)                          \
  if (wchars_needed > ARRAY_SIZE(utf16_buf) - utf16_buf_used) {     \
    FLUSH_TEXT();                                                   \
  }

  /* Cache for fast access */
  unsigned char utf8_bytes_left = handle->tty.wr.utf8_bytes_left;
  unsigned int utf8_codepoint = handle->tty.wr.utf8_codepoint;
  unsigned char previous_eol = handle->tty.wr.previous_eol;
  unsigned char ansi_parser_state = handle->tty.wr.ansi_parser_state;

  /* Store the error here. If we encounter an error, stop trying to do i/o but
   * keep parsing the buffer so we leave the parser in a consistent state. */
  *error = ERROR_SUCCESS;

  utf16_buffer = utf16_buf;

  uv_sem_wait(&uv_tty_output_lock);

  for (i = 0; i < nbufs; i++) {
    uv_buf_t buf = bufs[i];
    unsigned int j;

    if (uv__vterm_state == UV_SUPPORTED && buf.len > 0) {
      utf16_buf_used = MultiByteToWideChar(CP_UTF8,
                                           0,
                                           buf.base,
                                           buf.len,
                                           NULL,
                                           0);

      if (utf16_buf_used == 0) {
        *error = GetLastError();
        break;
      }

      max_len = (utf16_buf_used + 1) * sizeof(WCHAR);
      allocate = max_len > MAX_CONSOLE_CHAR;
      if (allocate)
        utf16_buffer = uv__malloc(max_len);
      if (!MultiByteToWideChar(CP_UTF8,
                               0,
                               buf.base,
                               buf.len,
                               utf16_buffer,
                               utf16_buf_used)) {
        if (allocate)
          uv__free(utf16_buffer);
        *error = GetLastError();
        break;
      }

      FLUSH_TEXT();

      continue;
    }

    for (j = 0; j < buf.len; j++) {
      unsigned char c = buf.base[j];

      /* Run the character through the utf8 decoder We happily accept non
       * shortest form encodings and invalid code points - there's no real harm
       * that can be done. */
      if (utf8_bytes_left == 0) {
        /* Read utf-8 start byte */
        DWORD first_zero_bit;
        unsigned char not_c = ~c;
#ifdef _MSC_VER /* msvc */
        if (_BitScanReverse(&first_zero_bit, not_c)) {
#else /* assume gcc */
        if (c != 0) {
          first_zero_bit = (sizeof(int) * 8) - 1 - __builtin_clz(not_c);
#endif
          if (first_zero_bit == 7) {
            /* Ascii - pass right through */
            utf8_codepoint = (unsigned int) c;

          } else if (first_zero_bit <= 5) {
            /* Multibyte sequence */
            utf8_codepoint = (0xff >> (8 - first_zero_bit)) & c;
            utf8_bytes_left = (char) (6 - first_zero_bit);

          } else {
            /* Invalid continuation */
            utf8_codepoint = UNICODE_REPLACEMENT_CHARACTER;
          }

        } else {
          /* 0xff -- invalid */
          utf8_codepoint = UNICODE_REPLACEMENT_CHARACTER;
        }

      } else if ((c & 0xc0) == 0x80) {
        /* Valid continuation of utf-8 multibyte sequence */
        utf8_bytes_left--;
        utf8_codepoint <<= 6;
        utf8_codepoint |= ((unsigned int) c & 0x3f);

      } else {
        /* Start byte where continuation was expected. */
        utf8_bytes_left = 0;
        utf8_codepoint = UNICODE_REPLACEMENT_CHARACTER;
        /* Patch buf offset so this character will be parsed again as a start
         * byte. */
        j--;
      }

      /* Maybe we need to parse more bytes to find a character. */
      if (utf8_bytes_left != 0) {
        continue;
      }

      /* Parse vt100/ansi escape codes */
      if (ansi_parser_state == ANSI_NORMAL) {
        switch (utf8_codepoint) {
          case '\033':
            ansi_parser_state = ANSI_ESCAPE_SEEN;
            continue;

          case 0233:
            ansi_parser_state = ANSI_CSI;
            handle->tty.wr.ansi_csi_argc = 0;
            continue;
        }

      } else if (ansi_parser_state == ANSI_ESCAPE_SEEN) {
        switch (utf8_codepoint) {
          case '[':
            ansi_parser_state = ANSI_CSI;
            handle->tty.wr.ansi_csi_argc = 0;
            continue;

          case '^':
          case '_':
          case 'P':
          case ']':
            /* Not supported, but we'll have to parse until we see a stop code,
             * e. g. ESC \ or BEL. */
            ansi_parser_state = ANSI_ST_CONTROL;
            continue;

          case '\033':
            /* Ignore double escape. */
            continue;

          case 'c':
            /* Full console reset. */
            FLUSH_TEXT();
            uv_tty_reset(handle, error);
            ansi_parser_state = ANSI_NORMAL;
            continue;

          case '7':
            /* Save the cursor position and text attributes. */
            FLUSH_TEXT();
            uv_tty_save_state(handle, 1, error);
            ansi_parser_state = ANSI_NORMAL;
            continue;

           case '8':
            /* Restore the cursor position and text attributes */
            FLUSH_TEXT();
            uv_tty_restore_state(handle, 1, error);
            ansi_parser_state = ANSI_NORMAL;
            continue;

          default:
            if (utf8_codepoint >= '@' && utf8_codepoint <= '_') {
              /* Single-char control. */
              ansi_parser_state = ANSI_NORMAL;
              continue;
            } else {
              /* Invalid - proceed as normal, */
              ansi_parser_state = ANSI_NORMAL;
            }
        }

      } else if (ansi_parser_state & ANSI_CSI) {
        if (!(ansi_parser_state & ANSI_IGNORE)) {
          if (utf8_codepoint >= '0' && utf8_codepoint <= '9') {
            /* Parsing a numerical argument */

            if (!(ansi_parser_state & ANSI_IN_ARG)) {
              /* We were not currently parsing a number */

              /* Check for too many arguments */
              if (handle->tty.wr.ansi_csi_argc >= ARRAY_SIZE(handle->tty.wr.ansi_csi_argv)) {
                ansi_parser_state |= ANSI_IGNORE;
                continue;
              }

              ansi_parser_state |= ANSI_IN_ARG;
              handle->tty.wr.ansi_csi_argc++;
              handle->tty.wr.ansi_csi_argv[handle->tty.wr.ansi_csi_argc - 1] =
                  (unsigned short) utf8_codepoint - '0';
              continue;
            } else {
              /* We were already parsing a number. Parse next digit. */
              uint32_t value = 10 *
                  handle->tty.wr.ansi_csi_argv[handle->tty.wr.ansi_csi_argc - 1];

              /* Check for overflow. */
              if (value > UINT16_MAX) {
                ansi_parser_state |= ANSI_IGNORE;
                continue;
              }

               handle->tty.wr.ansi_csi_argv[handle->tty.wr.ansi_csi_argc - 1] =
                   (unsigned short) value + (utf8_codepoint - '0');
               continue;
            }

          } else if (utf8_codepoint == ';') {
            /* Denotes the end of an argument. */
            if (ansi_parser_state & ANSI_IN_ARG) {
              ansi_parser_state &= ~ANSI_IN_ARG;
              continue;

            } else {
              /* If ANSI_IN_ARG is not set, add another argument and default it
               * to 0. */

              /* Check for too many arguments */
              if (handle->tty.wr.ansi_csi_argc >= ARRAY_SIZE(handle->tty.wr.ansi_csi_argv)) {
                ansi_parser_state |= ANSI_IGNORE;
                continue;
              }

              handle->tty.wr.ansi_csi_argc++;
              handle->tty.wr.ansi_csi_argv[handle->tty.wr.ansi_csi_argc - 1] = 0;
              continue;
            }

          } else if (utf8_codepoint == '?' && !(ansi_parser_state & ANSI_IN_ARG) &&
                     handle->tty.wr.ansi_csi_argc == 0) {
            /* Ignores '?' if it is the first character after CSI[. This is an
             * extension character from the VT100 codeset that is supported and
             * used by most ANSI terminals today. */
            continue;

          } else if (utf8_codepoint >= '@' && utf8_codepoint <= '~' &&
                     (handle->tty.wr.ansi_csi_argc > 0 || utf8_codepoint != '[')) {
            int x, y, d;

            /* Command byte */
            switch (utf8_codepoint) {
              case 'A':
                /* cursor up */
                FLUSH_TEXT();
                y = -(handle->tty.wr.ansi_csi_argc ? handle->tty.wr.ansi_csi_argv[0] : 1);
                uv_tty_move_caret(handle, 0, 1, y, 1, error);
                break;

              case 'B':
                /* cursor down */
                FLUSH_TEXT();
                y = handle->tty.wr.ansi_csi_argc ? handle->tty.wr.ansi_csi_argv[0] : 1;
                uv_tty_move_caret(handle, 0, 1, y, 1, error);
                break;

              case 'C':
                /* cursor forward */
                FLUSH_TEXT();
                x = handle->tty.wr.ansi_csi_argc ? handle->tty.wr.ansi_csi_argv[0] : 1;
                uv_tty_move_caret(handle, x, 1, 0, 1, error);
                break;

              case 'D':
                /* cursor back */
                FLUSH_TEXT();
                x = -(handle->tty.wr.ansi_csi_argc ? handle->tty.wr.ansi_csi_argv[0] : 1);
                uv_tty_move_caret(handle, x, 1, 0, 1, error);
                break;

              case 'E':
                /* cursor next line */
                FLUSH_TEXT();
                y = handle->tty.wr.ansi_csi_argc ? handle->tty.wr.ansi_csi_argv[0] : 1;
                uv_tty_move_caret(handle, 0, 0, y, 1, error);
                break;

              case 'F':
                /* cursor previous line */
                FLUSH_TEXT();
                y = -(handle->tty.wr.ansi_csi_argc ? handle->tty.wr.ansi_csi_argv[0] : 1);
                uv_tty_move_caret(handle, 0, 0, y, 1, error);
                break;

              case 'G':
                /* cursor horizontal move absolute */
                FLUSH_TEXT();
                x = (handle->tty.wr.ansi_csi_argc >= 1 && handle->tty.wr.ansi_csi_argv[0])
                  ? handle->tty.wr.ansi_csi_argv[0] - 1 : 0;
                uv_tty_move_caret(handle, x, 0, 0, 1, error);
                break;

              case 'H':
              case 'f':
                /* cursor move absolute */
                FLUSH_TEXT();
                y = (handle->tty.wr.ansi_csi_argc >= 1 && handle->tty.wr.ansi_csi_argv[0])
                  ? handle->tty.wr.ansi_csi_argv[0] - 1 : 0;
                x = (handle->tty.wr.ansi_csi_argc >= 2 && handle->tty.wr.ansi_csi_argv[1])
                  ? handle->tty.wr.ansi_csi_argv[1] - 1 : 0;
                uv_tty_move_caret(handle, x, 0, y, 0, error);
                break;

              case 'J':
                /* Erase screen */
                FLUSH_TEXT();
                d = handle->tty.wr.ansi_csi_argc ? handle->tty.wr.ansi_csi_argv[0] : 0;
                if (d >= 0 && d <= 2) {
                  uv_tty_clear(handle, d, 1, error);
                }
                break;

              case 'K':
                /* Erase line */
                FLUSH_TEXT();
                d = handle->tty.wr.ansi_csi_argc ? handle->tty.wr.ansi_csi_argv[0] : 0;
                if (d >= 0 && d <= 2) {
                  uv_tty_clear(handle, d, 0, error);
                }
                break;

              case 'm':
                /* Set style */
                FLUSH_TEXT();
                uv_tty_set_style(handle, error);
                break;

              case 's':
                /* Save the cursor position. */
                FLUSH_TEXT();
                uv_tty_save_state(handle, 0, error);
                break;

              case 'u':
                /* Restore the cursor position */
                FLUSH_TEXT();
                uv_tty_restore_state(handle, 0, error);
                break;

              case 'l':
                /* Hide the cursor */
                if (handle->tty.wr.ansi_csi_argc == 1 &&
                    handle->tty.wr.ansi_csi_argv[0] == 25) {
                  FLUSH_TEXT();
                  uv_tty_set_cursor_visibility(handle, 0, error);
                }
                break;

              case 'h':
                /* Show the cursor */
                if (handle->tty.wr.ansi_csi_argc == 1 &&
                    handle->tty.wr.ansi_csi_argv[0] == 25) {
                  FLUSH_TEXT();
                  uv_tty_set_cursor_visibility(handle, 1, error);
                }
                break;
            }

            /* Sequence ended - go back to normal state. */
            ansi_parser_state = ANSI_NORMAL;
            continue;

          } else {
            /* We don't support commands that use private mode characters or
             * intermediaries. Ignore the rest of the sequence. */
            ansi_parser_state |= ANSI_IGNORE;
            continue;
          }
        } else {
          /* We're ignoring this command. Stop only on command character. */
          if (utf8_codepoint >= '@' && utf8_codepoint <= '~') {
            ansi_parser_state = ANSI_NORMAL;
          }
          continue;
        }

      } else if (ansi_parser_state & ANSI_ST_CONTROL) {
        /* Unsupported control code.
         * Ignore everything until we see `BEL` or `ESC \`. */
        if (ansi_parser_state & ANSI_IN_STRING) {
          if (!(ansi_parser_state & ANSI_BACKSLASH_SEEN)) {
            if (utf8_codepoint == '"') {
              ansi_parser_state &= ~ANSI_IN_STRING;
            } else if (utf8_codepoint == '\\') {
              ansi_parser_state |= ANSI_BACKSLASH_SEEN;
            }
          } else {
            ansi_parser_state &= ~ANSI_BACKSLASH_SEEN;
          }
        } else {
          if (utf8_codepoint == '\007' || (utf8_codepoint == '\\' &&
              (ansi_parser_state & ANSI_ESCAPE_SEEN))) {
            /* End of sequence */
            ansi_parser_state = ANSI_NORMAL;
          } else if (utf8_codepoint == '\033') {
            /* Escape character */
            ansi_parser_state |= ANSI_ESCAPE_SEEN;
          } else if (utf8_codepoint == '"') {
             /* String starting */
            ansi_parser_state |= ANSI_IN_STRING;
            ansi_parser_state &= ~ANSI_ESCAPE_SEEN;
            ansi_parser_state &= ~ANSI_BACKSLASH_SEEN;
          } else {
            ansi_parser_state &= ~ANSI_ESCAPE_SEEN;
          }
        }
        continue;
      } else {
        /* Inconsistent state */
        abort();
      }

      /* We wouldn't mind emitting utf-16 surrogate pairs. Too bad, the windows
       * console doesn't really support UTF-16, so just emit the replacement
       * character. */
      if (utf8_codepoint > 0xffff) {
        utf8_codepoint = UNICODE_REPLACEMENT_CHARACTER;
      }

      if (utf8_codepoint == 0x0a || utf8_codepoint == 0x0d) {
        /* EOL conversion - emit \r\n when we see \n. */

        if (utf8_codepoint == 0x0a && previous_eol != 0x0d) {
          /* \n was not preceded by \r; print \r\n. */
          ENSURE_BUFFER_SPACE(2);
          utf16_buf[utf16_buf_used++] = L'\r';
          utf16_buf[utf16_buf_used++] = L'\n';
        } else if (utf8_codepoint == 0x0d && previous_eol == 0x0a) {
          /* \n was followed by \r; do not print the \r, since the source was
           * either \r\n\r (so the second \r is redundant) or was \n\r (so the
           * \n was processed by the last case and an \r automatically
           * inserted). */
        } else {
          /* \r without \n; print \r as-is. */
          ENSURE_BUFFER_SPACE(1);
          utf16_buf[utf16_buf_used++] = (WCHAR) utf8_codepoint;
        }

        previous_eol = (char) utf8_codepoint;

      } else if (utf8_codepoint <= 0xffff) {
        /* Encode character into utf-16 buffer. */
        ENSURE_BUFFER_SPACE(1);
        utf16_buf[utf16_buf_used++] = (WCHAR) utf8_codepoint;
        previous_eol = 0;
      }
    }
  }

  /* Flush remaining characters */
  FLUSH_TEXT();

  /* Copy cached values back to struct. */
  handle->tty.wr.utf8_bytes_left = utf8_bytes_left;
  handle->tty.wr.utf8_codepoint = utf8_codepoint;
  handle->tty.wr.previous_eol = previous_eol;
  handle->tty.wr.ansi_parser_state = ansi_parser_state;

  uv_sem_post(&uv_tty_output_lock);

  if (*error == STATUS_SUCCESS) {
    return 0;
  } else {
    return -1;
  }

#undef FLUSH_TEXT
}


int uv_tty_write(uv_loop_t* loop,
                 uv_write_t* req,
                 uv_tty_t* handle,
                 const uv_buf_t bufs[],
                 unsigned int nbufs,
                 uv_write_cb cb) {
  DWORD error;

  UV_REQ_INIT(req, UV_WRITE);
  req->handle = (uv_stream_t*) handle;
  req->cb = cb;

  handle->reqs_pending++;
  handle->stream.conn.write_reqs_pending++;
  REGISTER_HANDLE_REQ(loop, handle, req);

  req->u.io.queued_bytes = 0;

  if (!uv_tty_write_bufs(handle, bufs, nbufs, &error)) {
    SET_REQ_SUCCESS(req);
  } else {
    SET_REQ_ERROR(req, error);
  }

  uv_insert_pending_req(loop, (uv_req_t*) req);

  return 0;
}


int uv__tty_try_write(uv_tty_t* handle,
                      const uv_buf_t bufs[],
                      unsigned int nbufs) {
  DWORD error;

  if (handle->stream.conn.write_reqs_pending > 0)
    return UV_EAGAIN;

  if (uv_tty_write_bufs(handle, bufs, nbufs, &error))
    return uv_translate_sys_error(error);

  return uv__count_bufs(bufs, nbufs);
}


void uv_process_tty_write_req(uv_loop_t* loop, uv_tty_t* handle,
  uv_write_t* req) {
  int err;

  handle->write_queue_size -= req->u.io.queued_bytes;
  UNREGISTER_HANDLE_REQ(loop, handle, req);

  if (req->cb) {
    err = GET_REQ_ERROR(req);
    req->cb(req, uv_translate_sys_error(err));
  }

  handle->stream.conn.write_reqs_pending--;
  if (handle->stream.conn.shutdown_req != NULL &&
      handle->stream.conn.write_reqs_pending == 0) {
    uv_want_endgame(loop, (uv_handle_t*)handle);
  }

  DECREASE_PENDING_REQ_COUNT(handle);
}


void uv_tty_close(uv_tty_t* handle) {
  CloseHandle(handle->handle);

  if (handle->flags & UV_HANDLE_READING)
    uv_tty_read_stop(handle);

  handle->handle = INVALID_HANDLE_VALUE;
  handle->flags &= ~(UV_HANDLE_READABLE | UV_HANDLE_WRITABLE);
  uv__handle_closing(handle);

  if (handle->reqs_pending == 0) {
    uv_want_endgame(handle->loop, (uv_handle_t*) handle);
  }
}


void uv_tty_endgame(uv_loop_t* loop, uv_tty_t* handle) {
  if (!(handle->flags & UV_HANDLE_TTY_READABLE) &&
      handle->stream.conn.shutdown_req != NULL &&
      handle->stream.conn.write_reqs_pending == 0) {
    UNREGISTER_HANDLE_REQ(loop, handle, handle->stream.conn.shutdown_req);

    /* TTY shutdown is really just a no-op */
    if (handle->stream.conn.shutdown_req->cb) {
      if (handle->flags & UV_HANDLE_CLOSING) {
        handle->stream.conn.shutdown_req->cb(handle->stream.conn.shutdown_req, UV_ECANCELED);
      } else {
        handle->stream.conn.shutdown_req->cb(handle->stream.conn.shutdown_req, 0);
      }
    }

    handle->stream.conn.shutdown_req = NULL;

    DECREASE_PENDING_REQ_COUNT(handle);
    return;
  }

  if (handle->flags & UV_HANDLE_CLOSING &&
      handle->reqs_pending == 0) {
    /* The wait handle used for raw reading should be unregistered when the
     * wait callback runs. */
    assert(!(handle->flags & UV_HANDLE_TTY_READABLE) ||
           handle->tty.rd.read_raw_wait == NULL);

    assert(!(handle->flags & UV_HANDLE_CLOSED));
    uv__handle_close(handle);
  }
}


/*
 * uv_process_tty_accept_req() is a stub to keep DELEGATE_STREAM_REQ working
 * TODO: find a way to remove it
 */
void uv_process_tty_accept_req(uv_loop_t* loop, uv_tty_t* handle,
    uv_req_t* raw_req) {
  abort();
}


/*
 * uv_process_tty_connect_req() is a stub to keep DELEGATE_STREAM_REQ working
 * TODO: find a way to remove it
 */
void uv_process_tty_connect_req(uv_loop_t* loop, uv_tty_t* handle,
    uv_connect_t* req) {
  abort();
}


int uv_tty_reset_mode(void) {
  /* Not necessary to do anything. */
  return 0;
}

/* Determine whether or not this version of windows supports
 * proper ANSI color codes. Should be supported as of windows
 * 10 version 1511, build number 10.0.10586.
 */
static void uv__determine_vterm_state(HANDLE handle) {
  DWORD dwMode = 0;

  if (!GetConsoleMode(handle, &dwMode)) {
    uv__vterm_state = UV_UNSUPPORTED;
    return;
  }

  dwMode |= ENABLE_VIRTUAL_TERMINAL_PROCESSING;
  if (!SetConsoleMode(handle, dwMode)) {
    uv__vterm_state = UV_UNSUPPORTED;
    return;
  }

  uv__vterm_state = UV_SUPPORTED;
}

static DWORD WINAPI uv__tty_console_resize_message_loop_thread(void* param) {
  CONSOLE_SCREEN_BUFFER_INFO sb_info;
  MSG msg;

  if (!GetConsoleScreenBufferInfo(uv__tty_console_handle, &sb_info))
    return 0;

  uv__tty_console_width = sb_info.dwSize.X;
  uv__tty_console_height = sb_info.srWindow.Bottom - sb_info.srWindow.Top + 1;

  if (pSetWinEventHook == NULL)
    return 0;

  if (!pSetWinEventHook(EVENT_CONSOLE_LAYOUT,
                        EVENT_CONSOLE_LAYOUT,
                        NULL,
                        uv__tty_console_resize_event,
                        0,
                        0,
                        WINEVENT_OUTOFCONTEXT))
    return 0;

  while (GetMessage(&msg, NULL, 0, 0)) {
    TranslateMessage(&msg);
    DispatchMessage(&msg);
  }
  return 0;
}

static void CALLBACK uv__tty_console_resize_event(HWINEVENTHOOK hWinEventHook,
                                                  DWORD event,
                                                  HWND hwnd,
                                                  LONG idObject,
                                                  LONG idChild,
                                                  DWORD dwEventThread,
                                                  DWORD dwmsEventTime) {
  CONSOLE_SCREEN_BUFFER_INFO sb_info;
  int width, height;

  if (!GetConsoleScreenBufferInfo(uv__tty_console_handle, &sb_info))
    return;

  width = sb_info.dwSize.X;
  height = sb_info.srWindow.Bottom - sb_info.srWindow.Top + 1;

  if (width != uv__tty_console_width || height != uv__tty_console_height) {
    uv__tty_console_width = width;
    uv__tty_console_height = height;
    uv__signal_dispatch(SIGWINCH);
  }
}<|MERGE_RESOLUTION|>--- conflicted
+++ resolved
@@ -21,16 +21,7 @@
 
 #include <assert.h>
 #include <stdlib.h>
-<<<<<<< HEAD
 #include <stdint.h>
-=======
-
-#if defined(_MSC_VER) && _MSC_VER < 1600
-# include "uv/stdint-msvc2008.h"
-#else
-# include <stdint.h>
-#endif
->>>>>>> 7ebb2622
 
 #ifndef COMMON_LVB_REVERSE_VIDEO
 # define COMMON_LVB_REVERSE_VIDEO 0x4000
