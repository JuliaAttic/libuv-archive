--- conflicted
+++ resolved
@@ -98,8 +98,6 @@
   loop->active_tcp_streams = 0;
   loop->active_udp_streams = 0;
 
-  loop->break_status = 0;
-
   loop->last_err = uv_ok_;
 
   memset(&loop->counters, 0, sizeof loop->counters);
@@ -243,11 +241,7 @@
     uv_process_reqs((loop));                                                  \
     uv_process_endgames((loop));                                              \
                                                                               \
-<<<<<<< HEAD
-    if ((loop)->refs <= 0&&!loop->break_status) {                             \
-=======
     if (!UV_LOOP_ALIVE((loop))) {                                             \
->>>>>>> 7d2ea316
       break;                                                                  \
     }                                                                         \
                                                                               \
@@ -262,11 +256,7 @@
   } while (0);
 
 #define UV_LOOP(loop, poll)                                                   \
-<<<<<<< HEAD
-  while ((loop)->refs > 0&&!loop->break_status) {                             \
-=======
   while (UV_LOOP_ALIVE((loop))) {                                             \
->>>>>>> 7d2ea316
     UV_LOOP_ONCE(loop, poll)                                                  \
   }
 
@@ -287,17 +277,7 @@
   } else {
     UV_LOOP(loop, uv_poll);
   }
-<<<<<<< HEAD
-  loop->break_status=0;
-  //assert(loop->refs == 0);
-=======
 
   assert(!UV_LOOP_ALIVE((loop)));
->>>>>>> 7d2ea316
   return 0;
-}
-
-void uv_break_one(uv_loop_t *loop)
-{
-    loop->break_status=1;
 }