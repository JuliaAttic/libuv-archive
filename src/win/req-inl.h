--- conflicted
+++ resolved
@@ -80,17 +80,6 @@
                                   &((req)->u.io.overlapped))) {         \
     uv_fatal_error(GetLastError(), "PostQueuedCompletionStatus");       \
   }
-
-
-<<<<<<< HEAD
-INLINE static void uv_req_init(uv_loop_t* loop, uv_req_t* req) {
-  req->type = UV_UNKNOWN_REQ;
-  SET_REQ_SUCCESS(req);
-=======
-INLINE static uv_req_t* uv_overlapped_to_req(OVERLAPPED* overlapped) {
-  return CONTAINING_RECORD(overlapped, uv_req_t, u.io.overlapped);
->>>>>>> d63030b0
-}
 
 
 INLINE static void uv_insert_pending_req(uv_loop_t* loop, uv_req_t* req) {
