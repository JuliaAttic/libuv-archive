--- conflicted
+++ resolved
@@ -943,41 +943,18 @@
 }
 
 
-<<<<<<< HEAD
-static int uv_create_stdio_pipe_pair(uv_loop_t* loop, uv_pipe_t* server_pipe,
-    HANDLE* child_pipe,  DWORD server_access, DWORD child_access,
-    int overlapped) {
-  int err=0;
-  SECURITY_ATTRIBUTES sa = { sizeof(SECURITY_ATTRIBUTES), NULL, TRUE };
-  char *pipe_name = (server_pipe->name!=0)?server_pipe->name:(server_pipe->name=malloc(64*sizeof(char)));
-  DWORD mode = PIPE_TYPE_BYTE | PIPE_READMODE_BYTE | PIPE_WAIT;
-=======
 void uv_process_endgame(uv_loop_t* loop, uv_process_t* handle) {
   if (handle->flags & UV_HANDLE_CLOSING) {
     assert(!(handle->flags & UV_HANDLE_CLOSED));
     uv__handle_stop(handle);
->>>>>>> 7d2ea316
 
     /* Clean-up the process handle. */
     CloseHandle(handle->process_handle);
 
-<<<<<<< HEAD
-  /* Create server pipe handle. */
-  err = uv_stdio_pipe_server(loop,
-                                 server_pipe,
-                                 server_access,
-                                 pipe_name,
-                                 64);
-
-  if (err) {
-    goto done;
-  }
-=======
     /* Clean up the child stdio ends that may have been left open. */
     if (handle->child_stdio_buffer != NULL) {
       close_and_free_child_stdio(handle->child_stdio_buffer);
     }
->>>>>>> 7d2ea316
 
     uv__handle_close(handle);
   }
@@ -1231,95 +1208,10 @@
     application_path = application;
   }
 
-<<<<<<< HEAD
-  /* Create stdio pipes. */
-  if (options.stdin_stream) {
-      if(options.stdin_stream->handle!=INVALID_HANDLE_VALUE) {
-          //server already created
-          if (!DuplicateHandle(GetCurrentProcess(),
-                               options.stdin_stream->handle,
-                               GetCurrentProcess(),
-                               &child_stdio[0],
-                               0,
-                               TRUE,
-                               DUPLICATE_SAME_ACCESS)) {
-            child_stdio[0] = INVALID_HANDLE_VALUE;
-            uv__set_sys_error(loop, GetLastError());
-            return -1;
-          }
-      }
-    else if (options.stdin_stream->ipc) {
-      err = uv_create_stdio_pipe_pair(
-          loop,
-          options.stdin_stream,
-          &child_stdio[0],
-          PIPE_ACCESS_DUPLEX,
-          GENERIC_READ | FILE_WRITE_ATTRIBUTES | GENERIC_WRITE,
-          1);
-    } else {
-      err = uv_create_stdio_pipe_pair(
-          loop,
-          options.stdin_stream,
-          &child_stdio[0],
-          PIPE_ACCESS_OUTBOUND,
-          GENERIC_READ | FILE_WRITE_ATTRIBUTES,
-          0);
-    }
-  } else {
-    err = duplicate_std_handle(loop, STD_INPUT_HANDLE, &child_stdio[0]);
-  }
-  if (err) {
-    goto done;
-  }
-
-  if (options.stdout_stream) {
-      if(options.stdout_stream->handle!=INVALID_HANDLE_VALUE) {
-          //server already created
-          if (!DuplicateHandle(GetCurrentProcess(),
-                               options.stdout_stream->handle,
-                               GetCurrentProcess(),
-                               &child_stdio[1],
-                               0,
-                               TRUE,
-                               DUPLICATE_SAME_ACCESS)) {
-            child_stdio[0] = INVALID_HANDLE_VALUE;
-            uv__set_sys_error(loop, GetLastError());
-            return -1;
-          }
-      } else {
-    err = uv_create_stdio_pipe_pair(
-        loop, options.stdout_stream,
-        &child_stdio[1],
-        PIPE_ACCESS_INBOUND,
-        GENERIC_WRITE,
-        0);
-      }
-  } else {
-    err = duplicate_std_handle(loop, STD_OUTPUT_HANDLE, &child_stdio[1]);
-  }
-  if (err) {
-    goto done;
-  }
-
-  if (options.stderr_stream) {
-    err = uv_create_stdio_pipe_pair(
-        loop,
-        options.stderr_stream,
-        &child_stdio[2],
-        PIPE_ACCESS_INBOUND,
-        GENERIC_WRITE,
-        0);
-  } else {
-    err = duplicate_std_handle(loop, STD_ERROR_HANDLE, &child_stdio[2]);
-  }
-  if (err) {
-    goto done;
-=======
 
   if (init_child_stdio(loop, &options, &process->child_stdio_buffer) < 0) {
      err = -1;
      goto done;
->>>>>>> 7d2ea316
   }
 
   startup.cb = sizeof(startup);
