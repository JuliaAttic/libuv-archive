/* Copyright Joyent, Inc. and other Node contributors. All rights reserved.
 *
 * Permission is hereby granted, free of charge, to any person obtaining a copy
 * of this software and associated documentation files (the "Software"), to
 * deal in the Software without restriction, including without limitation the
 * rights to use, copy, modify, merge, publish, distribute, sublicense, and/or
 * sell copies of the Software, and to permit persons to whom the Software is
 * furnished to do so, subject to the following conditions:
 *
 * The above copyright notice and this permission notice shall be included in
 * all copies or substantial portions of the Software.
 *
 * THE SOFTWARE IS PROVIDED "AS IS", WITHOUT WARRANTY OF ANY KIND, EXPRESS OR
 * IMPLIED, INCLUDING BUT NOT LIMITED TO THE WARRANTIES OF MERCHANTABILITY,
 * FITNESS FOR A PARTICULAR PURPOSE AND NONINFRINGEMENT. IN NO EVENT SHALL THE
 * AUTHORS OR COPYRIGHT HOLDERS BE LIABLE FOR ANY CLAIM, DAMAGES OR OTHER
 * LIABILITY, WHETHER IN AN ACTION OF CONTRACT, TORT OR OTHERWISE, ARISING
 * FROM, OUT OF OR IN CONNECTION WITH THE SOFTWARE OR THE USE OR OTHER DEALINGS
 * IN THE SOFTWARE.
 */

/* Caveat emptor: this file deviates from the libuv convention of returning
 * negated errno codes. Most uv_fs_*() functions map directly to the system
 * call of the same name. For more complex wrappers, it's easier to just
 * return -1 with errno set. The dispatcher in uv__fs_work() takes care of
 * getting the errno to the right place (req->result or as the return value.)
 */

#include "uv.h"
#include "internal.h"

#include <errno.h>
#include <stdio.h>
#include <stdlib.h>
#include <string.h>
#include <limits.h> /* PATH_MAX */

#include <sys/types.h>
#include <sys/socket.h>
#include <sys/stat.h>
#include <sys/time.h>
#include <sys/uio.h>
#include <pthread.h>
#include <unistd.h>
#include <fcntl.h>
#include <utime.h>
#include <poll.h>

#if defined(__DragonFly__)        ||                                      \
    defined(__FreeBSD__)          ||                                      \
    defined(__FreeBSD_kernel_)    ||                                      \
    defined(__OpenBSD__)          ||                                      \
    defined(__NetBSD__)
# define HAVE_PREADV 1
#else
# define HAVE_PREADV 0
#endif

#if defined(__linux__) || defined(__sun)
# include <sys/sendfile.h>
#endif

#define INIT(subtype)                                                         \
  do {                                                                        \
    req->type = UV_FS;                                                        \
    if (cb != NULL)                                                           \
      uv__req_init(loop, req, UV_FS);                                         \
    req->fs_type = UV_FS_ ## subtype;                                         \
    req->result = 0;                                                          \
    req->ptr = NULL;                                                          \
    req->loop = loop;                                                         \
    req->path = NULL;                                                         \
    req->new_path = NULL;                                                     \
    req->cb = cb;                                                             \
  }                                                                           \
  while (0)

#define PATH                                                                  \
  do {                                                                        \
    assert(path != NULL);                                                     \
    if (cb == NULL) {                                                         \
      req->path = path;                                                       \
    } else {                                                                  \
      req->path = uv__strdup(path);                                           \
      if (req->path == NULL) {                                                \
        uv__req_unregister(loop, req);                                        \
        return -ENOMEM;                                                       \
      }                                                                       \
    }                                                                         \
  }                                                                           \
  while (0)

#define PATH2                                                                 \
  do {                                                                        \
    if (cb == NULL) {                                                         \
      req->path = path;                                                       \
      req->new_path = new_path;                                               \
    } else {                                                                  \
      size_t path_len;                                                        \
      size_t new_path_len;                                                    \
      path_len = strlen(path) + 1;                                            \
      new_path_len = strlen(new_path) + 1;                                    \
      req->path = uv__malloc(path_len + new_path_len);                        \
      if (req->path == NULL) {                                                \
        uv__req_unregister(loop, req);                                        \
        return -ENOMEM;                                                       \
      }                                                                       \
      req->new_path = req->path + path_len;                                   \
      memcpy((void*) req->path, path, path_len);                              \
      memcpy((void*) req->new_path, new_path, new_path_len);                  \
    }                                                                         \
  }                                                                           \
  while (0)

#define POST                                                                  \
  do {                                                                        \
    if (cb != NULL) {                                                         \
      uv__work_submit(loop, &req->work_req, uv__fs_work, uv__fs_done);        \
      return 0;                                                               \
    }                                                                         \
    else {                                                                    \
      uv__fs_work(&req->work_req);                                            \
      return req->result;                                                     \
    }                                                                         \
  }                                                                           \
  while (0)


static ssize_t uv__fs_fdatasync(uv_fs_t* req) {
#if defined(__linux__) || defined(__sun) || defined(__NetBSD__)
  return fdatasync(req->file);
#elif defined(__APPLE__) && defined(SYS_fdatasync)
  return syscall(SYS_fdatasync, req->file);
#else
  return fsync(req->file);
#endif
}


static ssize_t uv__fs_futime(uv_fs_t* req) {
#if defined(__linux__)
  /* utimesat() has nanosecond resolution but we stick to microseconds
   * for the sake of consistency with other platforms.
   */
  static int no_utimesat;
  struct timespec ts[2];
  struct timeval tv[2];
  char path[sizeof("/proc/self/fd/") + 3 * sizeof(int)];
  int r;

  if (no_utimesat)
    goto skip;

  ts[0].tv_sec  = req->atime;
  ts[0].tv_nsec = (uint64_t)(req->atime * 1000000) % 1000000 * 1000;
  ts[1].tv_sec  = req->mtime;
  ts[1].tv_nsec = (uint64_t)(req->mtime * 1000000) % 1000000 * 1000;

  r = uv__utimesat(req->file, NULL, ts, 0);
  if (r == 0)
    return r;

  if (errno != ENOSYS)
    return r;

  no_utimesat = 1;

skip:

  tv[0].tv_sec  = req->atime;
  tv[0].tv_usec = (uint64_t)(req->atime * 1000000) % 1000000;
  tv[1].tv_sec  = req->mtime;
  tv[1].tv_usec = (uint64_t)(req->mtime * 1000000) % 1000000;
  snprintf(path, sizeof(path), "/proc/self/fd/%d", (int) req->file);

  r = utimes(path, tv);
  if (r == 0)
    return r;

  switch (errno) {
  case ENOENT:
    if (fcntl(req->file, F_GETFL) == -1 && errno == EBADF)
      break;
    /* Fall through. */

  case EACCES:
  case ENOTDIR:
    errno = ENOSYS;
    break;
  }

  return r;

#elif defined(__APPLE__)                                                      \
    || defined(__DragonFly__)                                                 \
    || defined(__FreeBSD__)                                                   \
    || defined(__FreeBSD_kernel__)                                            \
    || defined(__NetBSD__)                                                    \
    || defined(__OpenBSD__)                                                   \
    || defined(__sun)
  struct timeval tv[2];
  tv[0].tv_sec  = req->atime;
  tv[0].tv_usec = (uint64_t)(req->atime * 1000000) % 1000000;
  tv[1].tv_sec  = req->mtime;
  tv[1].tv_usec = (uint64_t)(req->mtime * 1000000) % 1000000;
# if defined(__sun)
  return futimesat(req->file, NULL, tv);
# else
  return futimes(req->file, tv);
# endif
#elif defined(_AIX71)
  struct timespec ts[2];
  ts[0].tv_sec  = req->atime;
  ts[0].tv_nsec = (uint64_t)(req->atime * 1000000) % 1000000 * 1000;
  ts[1].tv_sec  = req->mtime;
  ts[1].tv_nsec = (uint64_t)(req->mtime * 1000000) % 1000000 * 1000;
  return futimens(req->file, ts);
#elif defined(__MVS__)
  attrib_t atr;
  memset(&atr, 0, sizeof(atr));
  atr.att_mtimechg = 1;
  atr.att_atimechg = 1;
  atr.att_mtime = req->mtime;
  atr.att_atime = req->atime;
  return __fchattr(req->file, &atr, sizeof(atr));
#else
  errno = ENOSYS;
  return -1;
#endif
}


static ssize_t uv__fs_mkdtemp(uv_fs_t* req) {
  return mkdtemp((char*) req->path) ? 0 : -1;
}


static ssize_t uv__fs_open(uv_fs_t* req) {
  static int no_cloexec_support;
  int r;

  /* Try O_CLOEXEC before entering locks */
  if (no_cloexec_support == 0) {
#ifdef O_CLOEXEC
    r = open(req->path, req->flags | O_CLOEXEC, req->mode);
    if (r >= 0)
      return r;
    if (errno != EINVAL)
      return r;
    no_cloexec_support = 1;
#endif  /* O_CLOEXEC */
  }

  if (req->cb != NULL)
    uv_rwlock_rdlock(&req->loop->cloexec_lock);

  r = open(req->path, req->flags, req->mode);

  /* In case of failure `uv__cloexec` will leave error in `errno`,
   * so it is enough to just set `r` to `-1`.
   */
  if (r >= 0 && uv__cloexec(r, 1) != 0) {
    r = uv__close(r);
    if (r != 0)
      abort();
    r = -1;
  }

  if (req->cb != NULL)
    uv_rwlock_rdunlock(&req->loop->cloexec_lock);

  return r;
}


static ssize_t uv__fs_read(uv_fs_t* req) {
#if defined(__linux__)
  static int no_preadv;
#endif
  ssize_t result;

#if defined(_AIX)
  struct stat buf;
  if(fstat(req->file, &buf))
    return -1;
  if(S_ISDIR(buf.st_mode)) {
    errno = EISDIR;
    return -1;
  }
#endif /* defined(_AIX) */
  if (req->off < 0) {
    if (req->nbufs == 1)
      result = read(req->file, req->bufs[0].base, req->bufs[0].len);
    else
      result = readv(req->file, (struct iovec*) req->bufs, req->nbufs);
  } else {
    if (req->nbufs == 1) {
      result = pread(req->file, req->bufs[0].base, req->bufs[0].len, req->off);
      goto done;
    }

#if HAVE_PREADV
    result = preadv(req->file, (struct iovec*) req->bufs, req->nbufs, req->off);
#else
# if defined(__linux__)
    if (no_preadv) retry:
# endif
    {
      off_t nread;
      size_t index;

      nread = 0;
      index = 0;
      result = 1;
      do {
        if (req->bufs[index].len > 0) {
          result = pread(req->file,
                         req->bufs[index].base,
                         req->bufs[index].len,
                         req->off + nread);
          if (result > 0)
            nread += result;
        }
        index++;
      } while (index < req->nbufs && result > 0);
      if (nread > 0)
        result = nread;
    }
# if defined(__linux__)
    else {
      result = uv__preadv(req->file,
                          (struct iovec*)req->bufs,
                          req->nbufs,
                          req->off);
      if (result == -1 && errno == ENOSYS) {
        no_preadv = 1;
        goto retry;
      }
    }
# endif
#endif
  }

done:
  return result;
}


<<<<<<< HEAD
#if defined(__OpenBSD__)
static int uv__fs_scandir_filter(uv__dirent_t* dent) {
=======
#if defined(__APPLE__) && !defined(MAC_OS_X_VERSION_10_8)
#define UV_CONST_DIRENT uv__dirent_t
>>>>>>> 468d4462
#else
#define UV_CONST_DIRENT const uv__dirent_t
#endif


static int uv__fs_scandir_filter(UV_CONST_DIRENT* dent) {
  return strcmp(dent->d_name, ".") != 0 && strcmp(dent->d_name, "..") != 0;
}


static int uv__fs_scandir_sort(UV_CONST_DIRENT** a, UV_CONST_DIRENT** b) {
  return strcmp((*a)->d_name, (*b)->d_name);
}


static ssize_t uv__fs_scandir(uv_fs_t* req) {
  uv__dirent_t **dents;
  int saved_errno;
  int n;

  dents = NULL;
  n = scandir(req->path, &dents, uv__fs_scandir_filter, uv__fs_scandir_sort);

  /* NOTE: We will use nbufs as an index field */
  req->nbufs = 0;

  if (n == 0)
    goto out; /* osx still needs to deallocate some memory */
  else if (n == -1)
    return n;

  req->ptr = dents;

  return n;

out:
  saved_errno = errno;
  if (dents != NULL) {
    int i;

    /* Memory was allocated using the system allocator, so use free() here. */
    for (i = 0; i < n; i++)
      free(dents[i]);
    free(dents);
  }
  errno = saved_errno;

  req->ptr = NULL;

  return n;
}


static ssize_t uv__fs_pathmax_size(const char* path) {
  ssize_t pathmax;

  pathmax = pathconf(path, _PC_PATH_MAX);

  if (pathmax == -1) {
#if defined(PATH_MAX)
    return PATH_MAX;
#else
#error "PATH_MAX undefined in the current platform"
#endif
  }

  return pathmax;
}

static ssize_t uv__fs_readlink(uv_fs_t* req) {
  ssize_t len;
  char* buf;

  len = uv__fs_pathmax_size(req->path);
  buf = uv__malloc(len + 1);

  if (buf == NULL) {
    errno = ENOMEM;
    return -1;
  }

  len = readlink(req->path, buf, len);

  if (len == -1) {
    uv__free(buf);
    return -1;
  }

  buf[len] = '\0';
  req->ptr = buf;

  return 0;
}

static ssize_t uv__fs_realpath(uv_fs_t* req) {
  ssize_t len;
  char* buf;

  len = uv__fs_pathmax_size(req->path);
  buf = uv__malloc(len + 1);

  if (buf == NULL) {
    errno = ENOMEM;
    return -1;
  }

  if (realpath(req->path, buf) == NULL) {
    uv__free(buf);
    return -1;
  }

  req->ptr = buf;

  return 0;
}

static ssize_t uv__fs_sendfile_emul(uv_fs_t* req) {
  struct pollfd pfd;
  int use_pread;
  off_t offset;
  ssize_t nsent;
  ssize_t nread;
  ssize_t nwritten;
  size_t buflen;
  size_t len;
  ssize_t n;
  int in_fd;
  int out_fd;
  char buf[8192];

  len = req->bufsml[0].len;
  in_fd = req->flags;
  out_fd = req->file;
  offset = req->off;
  use_pread = 1;

  /* Here are the rules regarding errors:
   *
   * 1. Read errors are reported only if nsent==0, otherwise we return nsent.
   *    The user needs to know that some data has already been sent, to stop
   *    them from sending it twice.
   *
   * 2. Write errors are always reported. Write errors are bad because they
   *    mean data loss: we've read data but now we can't write it out.
   *
   * We try to use pread() and fall back to regular read() if the source fd
   * doesn't support positional reads, for example when it's a pipe fd.
   *
   * If we get EAGAIN when writing to the target fd, we poll() on it until
   * it becomes writable again.
   *
   * FIXME: If we get a write error when use_pread==1, it should be safe to
   *        return the number of sent bytes instead of an error because pread()
   *        is, in theory, idempotent. However, special files in /dev or /proc
   *        may support pread() but not necessarily return the same data on
   *        successive reads.
   *
   * FIXME: There is no way now to signal that we managed to send *some* data
   *        before a write error.
   */
  for (nsent = 0; (size_t) nsent < len; ) {
    buflen = len - nsent;

    if (buflen > sizeof(buf))
      buflen = sizeof(buf);

    do
      if (use_pread)
        nread = pread(in_fd, buf, buflen, offset);
      else
        nread = read(in_fd, buf, buflen);
    while (nread == -1 && errno == EINTR);

    if (nread == 0)
      goto out;

    if (nread == -1) {
      if (use_pread && nsent == 0 && (errno == EIO || errno == ESPIPE)) {
        use_pread = 0;
        continue;
      }

      if (nsent == 0)
        nsent = -1;

      goto out;
    }

    for (nwritten = 0; nwritten < nread; ) {
      do
        n = write(out_fd, buf + nwritten, nread - nwritten);
      while (n == -1 && errno == EINTR);

      if (n != -1) {
        nwritten += n;
        continue;
      }

      if (errno != EAGAIN && errno != EWOULDBLOCK) {
        nsent = -1;
        goto out;
      }

      pfd.fd = out_fd;
      pfd.events = POLLOUT;
      pfd.revents = 0;

      do
        n = poll(&pfd, 1, -1);
      while (n == -1 && errno == EINTR);

      if (n == -1 || (pfd.revents & ~POLLOUT) != 0) {
        errno = EIO;
        nsent = -1;
        goto out;
      }
    }

    offset += nread;
    nsent += nread;
  }

out:
  if (nsent != -1)
    req->off = offset;

  return nsent;
}


static ssize_t uv__fs_sendfile(uv_fs_t* req) {
  int in_fd;
  int out_fd;

  in_fd = req->flags;
  out_fd = req->file;

#if defined(__linux__) || defined(__sun)
  {
    off_t off;
    ssize_t r;

    off = req->off;
    r = sendfile(out_fd, in_fd, &off, req->bufsml[0].len);

    /* sendfile() on SunOS returns EINVAL if the target fd is not a socket but
     * it still writes out data. Fortunately, we can detect it by checking if
     * the offset has been updated.
     */
    if (r != -1 || off > req->off) {
      r = off - req->off;
      req->off = off;
      return r;
    }

    if (errno == EINVAL ||
        errno == EIO ||
        errno == ENOTSOCK ||
        errno == EXDEV) {
      errno = 0;
      return uv__fs_sendfile_emul(req);
    }

    return -1;
  }
#elif defined(__APPLE__)           || \
      defined(__DragonFly__)       || \
      defined(__FreeBSD__)         || \
      defined(__FreeBSD_kernel__)
  {
    off_t len;
    ssize_t r;

    /* sendfile() on FreeBSD and Darwin returns EAGAIN if the target fd is in
     * non-blocking mode and not all data could be written. If a non-zero
     * number of bytes have been sent, we don't consider it an error.
     */

#if defined(__FreeBSD__) || defined(__DragonFly__)
    len = 0;
    r = sendfile(in_fd, out_fd, req->off, req->bufsml[0].len, NULL, &len, 0);
#elif defined(__FreeBSD_kernel__)
    len = 0;
    r = bsd_sendfile(in_fd,
                     out_fd,
                     req->off,
                     req->bufsml[0].len,
                     NULL,
                     &len,
                     0);
#else
    /* The darwin sendfile takes len as an input for the length to send,
     * so make sure to initialize it with the caller's value. */
    len = req->bufsml[0].len;
    r = sendfile(in_fd, out_fd, req->off, &len, NULL, 0);
#endif

     /*
     * The man page for sendfile(2) on DragonFly states that `len` contains
     * a meaningful value ONLY in case of EAGAIN and EINTR.
     * Nothing is said about it's value in case of other errors, so better
     * not depend on the potential wrong assumption that is was not modified
     * by the syscall.
     */
    if (r == 0 || ((errno == EAGAIN || errno == EINTR) && len != 0)) {
      req->off += len;
      return (ssize_t) len;
    }

    if (errno == EINVAL ||
        errno == EIO ||
        errno == ENOTSOCK ||
        errno == EXDEV) {
      errno = 0;
      return uv__fs_sendfile_emul(req);
    }

    return -1;
  }
#else
  /* Squelch compiler warnings. */
  (void) &in_fd;
  (void) &out_fd;

  return uv__fs_sendfile_emul(req);
#endif
}


static ssize_t uv__fs_utime(uv_fs_t* req) {
  struct utimbuf buf;
  buf.actime = req->atime;
  buf.modtime = req->mtime;
  return utime(req->path, &buf); /* TODO use utimes() where available */
}


static ssize_t uv__fs_write(uv_fs_t* req) {
#if defined(__linux__)
  static int no_pwritev;
#endif
  ssize_t r;

  /* Serialize writes on OS X, concurrent write() and pwrite() calls result in
   * data loss. We can't use a per-file descriptor lock, the descriptor may be
   * a dup().
   */
#if defined(__APPLE__)
  static pthread_mutex_t lock = PTHREAD_MUTEX_INITIALIZER;

  if (pthread_mutex_lock(&lock))
    abort();
#endif

  if (req->off < 0) {
    if (req->nbufs == 1)
      r = write(req->file, req->bufs[0].base, req->bufs[0].len);
    else
      r = writev(req->file, (struct iovec*) req->bufs, req->nbufs);
  } else {
    if (req->nbufs == 1) {
      r = pwrite(req->file, req->bufs[0].base, req->bufs[0].len, req->off);
      goto done;
    }
#if HAVE_PREADV
    r = pwritev(req->file, (struct iovec*) req->bufs, req->nbufs, req->off);
#else
# if defined(__linux__)
    if (no_pwritev) retry:
# endif
    {
      off_t written;
      size_t index;

      written = 0;
      index = 0;
      r = 0;
      do {
        if (req->bufs[index].len > 0) {
          r = pwrite(req->file,
                     req->bufs[index].base,
                     req->bufs[index].len,
                     req->off + written);
          if (r > 0)
            written += r;
        }
        index++;
      } while (index < req->nbufs && r >= 0);
      if (written > 0)
        r = written;
    }
# if defined(__linux__)
    else {
      r = uv__pwritev(req->file,
                      (struct iovec*) req->bufs,
                      req->nbufs,
                      req->off);
      if (r == -1 && errno == ENOSYS) {
        no_pwritev = 1;
        goto retry;
      }
    }
# endif
#endif
  }

done:
#if defined(__APPLE__)
  if (pthread_mutex_unlock(&lock))
    abort();
#endif

  return r;
}

static void uv__to_stat(struct stat* src, uv_stat_t* dst) {
  dst->st_dev = src->st_dev;
  dst->st_mode = src->st_mode;
  dst->st_nlink = src->st_nlink;
  dst->st_uid = src->st_uid;
  dst->st_gid = src->st_gid;
  dst->st_rdev = src->st_rdev;
  dst->st_ino = src->st_ino;
  dst->st_size = src->st_size;
  dst->st_blksize = src->st_blksize;
  dst->st_blocks = src->st_blocks;

#if defined(__APPLE__)
  dst->st_atim.tv_sec = src->st_atimespec.tv_sec;
  dst->st_atim.tv_nsec = src->st_atimespec.tv_nsec;
  dst->st_mtim.tv_sec = src->st_mtimespec.tv_sec;
  dst->st_mtim.tv_nsec = src->st_mtimespec.tv_nsec;
  dst->st_ctim.tv_sec = src->st_ctimespec.tv_sec;
  dst->st_ctim.tv_nsec = src->st_ctimespec.tv_nsec;
  dst->st_birthtim.tv_sec = src->st_birthtimespec.tv_sec;
  dst->st_birthtim.tv_nsec = src->st_birthtimespec.tv_nsec;
  dst->st_flags = src->st_flags;
  dst->st_gen = src->st_gen;
#elif defined(__ANDROID__)
  dst->st_atim.tv_sec = src->st_atime;
  dst->st_atim.tv_nsec = src->st_atimensec;
  dst->st_mtim.tv_sec = src->st_mtime;
  dst->st_mtim.tv_nsec = src->st_mtimensec;
  dst->st_ctim.tv_sec = src->st_ctime;
  dst->st_ctim.tv_nsec = src->st_ctimensec;
  dst->st_birthtim.tv_sec = src->st_ctime;
  dst->st_birthtim.tv_nsec = src->st_ctimensec;
  dst->st_flags = 0;
  dst->st_gen = 0;
#elif !defined(_AIX) && (       \
    defined(_GNU_SOURCE)     || \
    defined(_BSD_SOURCE)     || \
    defined(_SVID_SOURCE)    || \
    defined(_XOPEN_SOURCE)   || \
    defined(_DEFAULT_SOURCE))
  dst->st_atim.tv_sec = src->st_atim.tv_sec;
  dst->st_atim.tv_nsec = src->st_atim.tv_nsec;
  dst->st_mtim.tv_sec = src->st_mtim.tv_sec;
  dst->st_mtim.tv_nsec = src->st_mtim.tv_nsec;
  dst->st_ctim.tv_sec = src->st_ctim.tv_sec;
  dst->st_ctim.tv_nsec = src->st_ctim.tv_nsec;
# if defined(__DragonFly__)  || \
     defined(__FreeBSD__)    || \
     defined(__OpenBSD__)    || \
     defined(__NetBSD__)
  dst->st_birthtim.tv_sec = src->st_birthtim.tv_sec;
  dst->st_birthtim.tv_nsec = src->st_birthtim.tv_nsec;
  dst->st_flags = src->st_flags;
  dst->st_gen = src->st_gen;
# else
  dst->st_birthtim.tv_sec = src->st_ctim.tv_sec;
  dst->st_birthtim.tv_nsec = src->st_ctim.tv_nsec;
  dst->st_flags = 0;
  dst->st_gen = 0;
# endif
#else
  dst->st_atim.tv_sec = src->st_atime;
  dst->st_atim.tv_nsec = 0;
  dst->st_mtim.tv_sec = src->st_mtime;
  dst->st_mtim.tv_nsec = 0;
  dst->st_ctim.tv_sec = src->st_ctime;
  dst->st_ctim.tv_nsec = 0;
  dst->st_birthtim.tv_sec = src->st_ctime;
  dst->st_birthtim.tv_nsec = 0;
  dst->st_flags = 0;
  dst->st_gen = 0;
#endif
}


static int uv__fs_stat(const char *path, uv_stat_t *buf) {
  struct stat pbuf;
  int ret;

  ret = stat(path, &pbuf);
  if (ret == 0)
    uv__to_stat(&pbuf, buf);

  return ret;
}


static int uv__fs_lstat(const char *path, uv_stat_t *buf) {
  struct stat pbuf;
  int ret;

  ret = lstat(path, &pbuf);
  if (ret == 0)
    uv__to_stat(&pbuf, buf);

  return ret;
}


static int uv__fs_fstat(int fd, uv_stat_t *buf) {
  struct stat pbuf;
  int ret;

  ret = fstat(fd, &pbuf);
  if (ret == 0)
    uv__to_stat(&pbuf, buf);

  return ret;
}


typedef ssize_t (*uv__fs_buf_iter_processor)(uv_fs_t* req);
static ssize_t uv__fs_buf_iter(uv_fs_t* req, uv__fs_buf_iter_processor process) {
  unsigned int iovmax;
  unsigned int nbufs;
  uv_buf_t* bufs;
  ssize_t total;
  ssize_t result;

  iovmax = uv__getiovmax();
  nbufs = req->nbufs;
  bufs = req->bufs;
  total = 0;

  while (nbufs > 0) {
    req->nbufs = nbufs;
    if (req->nbufs > iovmax)
      req->nbufs = iovmax;

    result = process(req);
    if (result <= 0) {
      if (total == 0)
        total = result;
      break;
    }

    if (req->off >= 0)
      req->off += result;

    req->bufs += req->nbufs;
    nbufs -= req->nbufs;
    total += result;
  }

  if (errno == EINTR && total == -1)
    return total;

  if (bufs != req->bufsml)
    uv__free(bufs);

  req->bufs = NULL;
  req->nbufs = 0;

  return total;
}


static void uv__fs_work(struct uv__work* w) {
  int retry_on_eintr;
  uv_fs_t* req;
  ssize_t r;

  req = container_of(w, uv_fs_t, work_req);
  retry_on_eintr = !(req->fs_type == UV_FS_CLOSE);

  do {
    errno = 0;

#define X(type, action)                                                       \
  case UV_FS_ ## type:                                                        \
    r = action;                                                               \
    break;

    switch (req->fs_type) {
    X(ACCESS, access(req->path, req->flags));
    X(CHMOD, chmod(req->path, req->mode));
    X(CHOWN, chown(req->path, req->uid, req->gid));
    X(CLOSE, close(req->file));
    X(FCHMOD, fchmod(req->file, req->mode));
    X(FCHOWN, fchown(req->file, req->uid, req->gid));
    X(FDATASYNC, uv__fs_fdatasync(req));
    X(FSTAT, uv__fs_fstat(req->file, &req->statbuf));
    X(FSYNC, fsync(req->file));
    X(FTRUNCATE, ftruncate(req->file, req->off));
    X(FUTIME, uv__fs_futime(req));
    X(LSTAT, uv__fs_lstat(req->path, &req->statbuf));
    X(LINK, link(req->path, req->new_path));
    X(MKDIR, mkdir(req->path, req->mode));
    X(MKDTEMP, uv__fs_mkdtemp(req));
    X(OPEN, uv__fs_open(req));
    X(READ, uv__fs_buf_iter(req, uv__fs_read));
    X(SCANDIR, uv__fs_scandir(req));
    X(READLINK, uv__fs_readlink(req));
    X(REALPATH, uv__fs_realpath(req));
    X(RENAME, rename(req->path, req->new_path));
    X(RMDIR, rmdir(req->path));
    X(SENDFILE, uv__fs_sendfile(req));
    X(STAT, uv__fs_stat(req->path, &req->statbuf));
    X(SYMLINK, symlink(req->path, req->new_path));
    X(UNLINK, unlink(req->path));
    X(UTIME, uv__fs_utime(req));
    X(WRITE, uv__fs_buf_iter(req, uv__fs_write));
    default: abort();
    }
#undef X
  } while (r == -1 && errno == EINTR && retry_on_eintr);

  if (r == -1)
    req->result = -errno;
  else
    req->result = r;

  if (r == 0 && (req->fs_type == UV_FS_STAT ||
                 req->fs_type == UV_FS_FSTAT ||
                 req->fs_type == UV_FS_LSTAT)) {
    req->ptr = &req->statbuf;
  }
}


static void uv__fs_done(struct uv__work* w, int status) {
  uv_fs_t* req;

  req = container_of(w, uv_fs_t, work_req);
  uv__req_unregister(req->loop, req);

  if (status == -ECANCELED) {
    assert(req->result == 0);
    req->result = -ECANCELED;
  }

  req->cb(req);
}


int uv_fs_access(uv_loop_t* loop,
                 uv_fs_t* req,
                 const char* path,
                 int flags,
                 uv_fs_cb cb) {
  INIT(ACCESS);
  PATH;
  req->flags = flags;
  POST;
}


int uv_fs_chmod(uv_loop_t* loop,
                uv_fs_t* req,
                const char* path,
                int mode,
                uv_fs_cb cb) {
  INIT(CHMOD);
  PATH;
  req->mode = mode;
  POST;
}


int uv_fs_chown(uv_loop_t* loop,
                uv_fs_t* req,
                const char* path,
                uv_uid_t uid,
                uv_gid_t gid,
                uv_fs_cb cb) {
  INIT(CHOWN);
  PATH;
  req->uid = uid;
  req->gid = gid;
  POST;
}


int uv_fs_close(uv_loop_t* loop, uv_fs_t* req, uv_file file, uv_fs_cb cb) {
  INIT(CLOSE);
  req->file = file;
  POST;
}


int uv_fs_fchmod(uv_loop_t* loop,
                 uv_fs_t* req,
                 uv_file file,
                 int mode,
                 uv_fs_cb cb) {
  INIT(FCHMOD);
  req->file = file;
  req->mode = mode;
  POST;
}


int uv_fs_fchown(uv_loop_t* loop,
                 uv_fs_t* req,
                 uv_file file,
                 uv_uid_t uid,
                 uv_gid_t gid,
                 uv_fs_cb cb) {
  INIT(FCHOWN);
  req->file = file;
  req->uid = uid;
  req->gid = gid;
  POST;
}


int uv_fs_fdatasync(uv_loop_t* loop, uv_fs_t* req, uv_file file, uv_fs_cb cb) {
  INIT(FDATASYNC);
  req->file = file;
  POST;
}


int uv_fs_fstat(uv_loop_t* loop, uv_fs_t* req, uv_file file, uv_fs_cb cb) {
  INIT(FSTAT);
  req->file = file;
  POST;
}


int uv_fs_fsync(uv_loop_t* loop, uv_fs_t* req, uv_file file, uv_fs_cb cb) {
  INIT(FSYNC);
  req->file = file;
  POST;
}


int uv_fs_ftruncate(uv_loop_t* loop,
                    uv_fs_t* req,
                    uv_file file,
                    int64_t off,
                    uv_fs_cb cb) {
  INIT(FTRUNCATE);
  req->file = file;
  req->off = off;
  POST;
}


int uv_fs_futime(uv_loop_t* loop,
                 uv_fs_t* req,
                 uv_file file,
                 double atime,
                 double mtime,
                 uv_fs_cb cb) {
  INIT(FUTIME);
  req->file = file;
  req->atime = atime;
  req->mtime = mtime;
  POST;
}


int uv_fs_lstat(uv_loop_t* loop, uv_fs_t* req, const char* path, uv_fs_cb cb) {
  INIT(LSTAT);
  PATH;
  POST;
}


int uv_fs_link(uv_loop_t* loop,
               uv_fs_t* req,
               const char* path,
               const char* new_path,
               uv_fs_cb cb) {
  INIT(LINK);
  PATH2;
  POST;
}


int uv_fs_mkdir(uv_loop_t* loop,
                uv_fs_t* req,
                const char* path,
                int mode,
                uv_fs_cb cb) {
  INIT(MKDIR);
  PATH;
  req->mode = mode;
  POST;
}


int uv_fs_mkdtemp(uv_loop_t* loop,
                  uv_fs_t* req,
                  const char* tpl,
                  uv_fs_cb cb) {
  INIT(MKDTEMP);
  req->path = uv__strdup(tpl);
  if (req->path == NULL) {
    if (cb != NULL)
      uv__req_unregister(loop, req);
    return -ENOMEM;
  }
  POST;
}


int uv_fs_open(uv_loop_t* loop,
               uv_fs_t* req,
               const char* path,
               int flags,
               int mode,
               uv_fs_cb cb) {
  INIT(OPEN);
  PATH;
  req->flags = flags;
  req->mode = mode;
  POST;
}


int uv_fs_read(uv_loop_t* loop, uv_fs_t* req,
               uv_file file,
               const uv_buf_t bufs[],
               unsigned int nbufs,
               int64_t off,
               uv_fs_cb cb) {
  if (bufs == NULL || nbufs == 0)
    return -EINVAL;

  INIT(READ);
  req->file = file;

  req->nbufs = nbufs;
  req->bufs = req->bufsml;
  if (nbufs > ARRAY_SIZE(req->bufsml))
    req->bufs = uv__malloc(nbufs * sizeof(*bufs));

  if (req->bufs == NULL) {
    if (cb != NULL)
      uv__req_unregister(loop, req);
    return -ENOMEM;
  }

  memcpy(req->bufs, bufs, nbufs * sizeof(*bufs));

  req->off = off;
  POST;
}


int uv_fs_scandir(uv_loop_t* loop,
                  uv_fs_t* req,
                  const char* path,
                  int flags,
                  uv_fs_cb cb) {
  INIT(SCANDIR);
  PATH;
  req->flags = flags;
  POST;
}


int uv_fs_readlink(uv_loop_t* loop,
                   uv_fs_t* req,
                   const char* path,
                   uv_fs_cb cb) {
  INIT(READLINK);
  PATH;
  POST;
}


int uv_fs_realpath(uv_loop_t* loop,
                  uv_fs_t* req,
                  const char * path,
                  uv_fs_cb cb) {
  INIT(REALPATH);
  PATH;
  POST;
}


int uv_fs_rename(uv_loop_t* loop,
                 uv_fs_t* req,
                 const char* path,
                 const char* new_path,
                 uv_fs_cb cb) {
  INIT(RENAME);
  PATH2;
  POST;
}


int uv_fs_rmdir(uv_loop_t* loop, uv_fs_t* req, const char* path, uv_fs_cb cb) {
  INIT(RMDIR);
  PATH;
  POST;
}


int uv_fs_sendfile(uv_loop_t* loop,
                   uv_fs_t* req,
                   uv_file out_fd,
                   uv_file in_fd,
                   int64_t off,
                   size_t len,
                   uv_fs_cb cb) {
  INIT(SENDFILE);
  req->flags = in_fd; /* hack */
  req->file = out_fd;
  req->off = off;
  req->bufsml[0].len = len;
  POST;
}


int uv_fs_stat(uv_loop_t* loop, uv_fs_t* req, const char* path, uv_fs_cb cb) {
  INIT(STAT);
  PATH;
  POST;
}


int uv_fs_symlink(uv_loop_t* loop,
                  uv_fs_t* req,
                  const char* path,
                  const char* new_path,
                  int flags,
                  uv_fs_cb cb) {
  INIT(SYMLINK);
  PATH2;
  req->flags = flags;
  POST;
}


int uv_fs_unlink(uv_loop_t* loop, uv_fs_t* req, const char* path, uv_fs_cb cb) {
  INIT(UNLINK);
  PATH;
  POST;
}


int uv_fs_utime(uv_loop_t* loop,
                uv_fs_t* req,
                const char* path,
                double atime,
                double mtime,
                uv_fs_cb cb) {
  INIT(UTIME);
  PATH;
  req->atime = atime;
  req->mtime = mtime;
  POST;
}


int uv_fs_write(uv_loop_t* loop,
                uv_fs_t* req,
                uv_file file,
                const uv_buf_t bufs[],
                unsigned int nbufs,
                int64_t off,
                uv_fs_cb cb) {
  if (bufs == NULL || nbufs == 0)
    return -EINVAL;

  INIT(WRITE);
  req->file = file;

  req->nbufs = nbufs;
  req->bufs = req->bufsml;
  if (nbufs > ARRAY_SIZE(req->bufsml))
    req->bufs = uv__malloc(nbufs * sizeof(*bufs));

  if (req->bufs == NULL) {
    if (cb != NULL)
      uv__req_unregister(loop, req);
    return -ENOMEM;
  }

  memcpy(req->bufs, bufs, nbufs * sizeof(*bufs));

  req->off = off;
  POST;
}


void uv_fs_req_cleanup(uv_fs_t* req) {
  /* Only necessary for asychronous requests, i.e., requests with a callback.
   * Synchronous ones don't copy their arguments and have req->path and
   * req->new_path pointing to user-owned memory.  UV_FS_MKDTEMP is the
   * exception to the rule, it always allocates memory.
   */
  if (req->path != NULL && (req->cb != NULL || req->fs_type == UV_FS_MKDTEMP))
    uv__free((void*) req->path);  /* Memory is shared with req->new_path. */

  req->path = NULL;
  req->new_path = NULL;

  if (req->fs_type == UV_FS_SCANDIR && req->ptr != NULL)
    uv__fs_scandir_cleanup(req);

  if (req->ptr != &req->statbuf)
    uv__free(req->ptr);
  req->ptr = NULL;
}<|MERGE_RESOLUTION|>--- conflicted
+++ resolved
@@ -346,24 +346,12 @@
 }
 
 
-<<<<<<< HEAD
-#if defined(__OpenBSD__)
-static int uv__fs_scandir_filter(uv__dirent_t* dent) {
-=======
-#if defined(__APPLE__) && !defined(MAC_OS_X_VERSION_10_8)
-#define UV_CONST_DIRENT uv__dirent_t
->>>>>>> 468d4462
-#else
-#define UV_CONST_DIRENT const uv__dirent_t
-#endif
-
-
-static int uv__fs_scandir_filter(UV_CONST_DIRENT* dent) {
+static int uv__fs_scandir_filter(const uv__dirent_t* dent) {
   return strcmp(dent->d_name, ".") != 0 && strcmp(dent->d_name, "..") != 0;
 }
 
 
-static int uv__fs_scandir_sort(UV_CONST_DIRENT** a, UV_CONST_DIRENT** b) {
+static int uv__fs_scandir_sort(const uv__dirent_t** a, const uv__dirent_t** b) {
   return strcmp((*a)->d_name, (*b)->d_name);
 }
 
