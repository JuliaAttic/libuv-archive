--- conflicted
+++ resolved
@@ -146,6 +146,11 @@
   UV_HANDLE_IPV6          = 0x10000 /* Handle is bound to a IPv6 socket. */
 };
 
+/* loop flags */
+enum {
+  UV_LOOP_BLOCK_SIGPROF = 1
+};
+
 typedef enum {
   UV_CLOCK_PRECISE = 0,  /* Use the highest resolution clock available. */
   UV_CLOCK_FAST = 1      /* Use the fastest clock with <= 1ms granularity. */
@@ -157,13 +162,6 @@
   int fds[1];
 };
 
-<<<<<<< HEAD
-=======
-/* loop flags */
-enum {
-  UV_LOOP_BLOCK_SIGPROF = 1
-};
->>>>>>> 9da5fd44
 
 /* core */
 int uv__nonblock(int fd, int set);
