--- conflicted
+++ resolved
@@ -1342,7 +1342,6 @@
 
 
 int uv_read_stop(uv_stream_t* stream) {
-<<<<<<< HEAD
   /* Sanity check. We're going to stop the handle unless it's primed for
    * writing but that means there should be some kind of write action in
    * progress.
@@ -1353,8 +1352,6 @@
          stream->shutdown_req != NULL ||
          stream->connect_req != NULL);
 
-=======
->>>>>>> 3ab35436
   stream->flags &= ~UV_STREAM_READING;
   uv__io_stop(stream->loop, &stream->io_watcher, UV__POLLIN);
   if (!uv__io_active(&stream->io_watcher, UV__POLLOUT))
