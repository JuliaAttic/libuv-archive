--- conflicted
+++ resolved
@@ -55,14 +55,12 @@
 #if TARGET_OS_IPHONE
   return uv__pthread_setname_np(title);
 #else
-<<<<<<< HEAD
   CFStringRef (*pCFStringCreateWithCString)(CFAllocatorRef,
                                             const char*,
                                             CFStringEncoding);
   CFBundleRef (*pCFBundleGetBundleWithIdentifier)(CFStringRef);
   void *(*pCFBundleGetDataPointerForName)(CFBundleRef, CFStringRef);
   void *(*pCFBundleGetFunctionPointerForName)(CFBundleRef, CFStringRef);
-  OSErr (*pGetCurrentProcess)(ProcessSerialNumber*);
   CFTypeRef (*pLSGetCurrentApplicationASN)(void);
   OSStatus (*pLSSetApplicationInformationItem)(int,
                                                CFTypeRef,
@@ -71,22 +69,16 @@
                                                CFDictionaryRef*);
   void* application_services_handle;
   void* core_foundation_handle;
-=======
-  typedef CFTypeRef (*LSGetCurrentApplicationASNType)(void);
-  typedef OSStatus (*LSSetApplicationInformationItemType)(int,
-                                                          CFTypeRef,
-                                                          CFStringRef,
-                                                          CFStringRef,
-                                                          CFDictionaryRef*);
-  typedef CFDictionaryRef (*LSApplicationCheckInType)(int, CFDictionaryRef);
-  typedef OSStatus (*SetApplicationIsDaemonType)(int);
-  typedef void (*LSSetApplicationLaunchServicesServerConnectionStatusType)(
-      uint64_t, void*);
->>>>>>> 08e0e63f
   CFBundleRef launch_services_bundle;
   CFStringRef* display_name_key;
+  CFDictionaryRef (*pCFBundleGetInfoDictionary)(CFBundleRef);
+  CFBundleRef (*pCFBundleGetMainBundle)(void);
+  CFBundleRef hi_services_bundle;
+  OSStatus (*pSetApplicationIsDaemon)(int);
+  CFDictionaryRef (*pLSApplicationCheckIn)(int, CFDictionaryRef);
+  void (*pLSSetApplicationLaunchServicesServerConnectionStatus)(uint64_t,
+                                                                void*);
   CFTypeRef asn;
-<<<<<<< HEAD
   int err;
 
   err = -ENOENT;
@@ -102,8 +94,6 @@
   if (application_services_handle == NULL || core_foundation_handle == NULL)
     goto out;
 
-  pGetCurrentProcess =
-      dlsym(application_services_handle, "GetCurrentProcess");
   pCFStringCreateWithCString =
       dlsym(core_foundation_handle, "CFStringCreateWithCString");
   pCFBundleGetBundleWithIdentifier =
@@ -113,8 +103,7 @@
   pCFBundleGetFunctionPointerForName =
       dlsym(core_foundation_handle, "CFBundleGetFunctionPointerForName");
 
-  if (pGetCurrentProcess == NULL ||
-      pCFStringCreateWithCString == NULL ||
+  if (pCFStringCreateWithCString == NULL ||
       pCFBundleGetBundleWithIdentifier == NULL ||
       pCFBundleGetDataPointerForName == NULL ||
       pCFBundleGetFunctionPointerForName == NULL) {
@@ -122,15 +111,6 @@
   }
 
 #define S(s) pCFStringCreateWithCString(NULL, (s), kCFStringEncodingUTF8)
-=======
-  CFStringRef display_name;
-  OSStatus err;
-  CFBundleRef hi_services_bundle;
-  LSApplicationCheckInType ls_application_check_in;
-  SetApplicationIsDaemonType set_application_is_daemon;
-  LSSetApplicationLaunchServicesServerConnectionStatusType
-      ls_set_application_launch_services_server_connection_status;
->>>>>>> 08e0e63f
 
   launch_services_bundle =
       pCFBundleGetBundleWithIdentifier(S("com.apple.LaunchServices"));
@@ -158,9 +138,44 @@
   if (display_name_key == NULL || *display_name_key == NULL)
     goto out;
 
-<<<<<<< HEAD
-  /* Force the process manager to initialize. */
-  pGetCurrentProcess(&psn);
+  pCFBundleGetInfoDictionary = dlsym(core_foundation_handle,
+                                     "CFBundleGetInfoDictionary");
+  pCFBundleGetMainBundle = dlsym(core_foundation_handle,
+                                 "CFBundleGetMainBundle");
+  if (pCFBundleGetInfoDictionary == NULL || pCFBundleGetMainBundle == NULL)
+    goto out;
+
+  /* Black 10.9 magic, to remove (Not responding) mark in Activity Monitor */
+  hi_services_bundle =
+      pCFBundleGetBundleWithIdentifier(S("com.apple.HIServices"));
+  err = -ENOENT;
+  if (hi_services_bundle == NULL)
+    goto out;
+
+  pSetApplicationIsDaemon = pCFBundleGetFunctionPointerForName(
+      hi_services_bundle,
+      S("SetApplicationIsDaemon"));
+  pLSApplicationCheckIn = pCFBundleGetFunctionPointerForName(
+      launch_services_bundle,
+      S("_LSApplicationCheckIn"));
+  pLSSetApplicationLaunchServicesServerConnectionStatus =
+      pCFBundleGetFunctionPointerForName(
+          launch_services_bundle,
+          S("_LSSetApplicationLaunchServicesServerConnectionStatus"));
+  if (pSetApplicationIsDaemon == NULL ||
+      pLSApplicationCheckIn == NULL ||
+      pLSSetApplicationLaunchServicesServerConnectionStatus == NULL) {
+    goto out;
+  }
+
+  if (pSetApplicationIsDaemon(1) != noErr)
+    goto out;
+
+  pLSSetApplicationLaunchServicesServerConnectionStatus(0, NULL);
+
+  /* Check into process manager?! */
+  pLSApplicationCheckIn(-2,
+                        pCFBundleGetInfoDictionary(pCFBundleGetMainBundle()));
 
   asn = pLSGetCurrentApplicationASN();
 
@@ -179,38 +194,6 @@
 out:
   if (core_foundation_handle != NULL)
     dlclose(core_foundation_handle);
-=======
-  /* Black 10.9 magic, to remove (Not responding) mark in Activity Monitor */
-  hi_services_bundle =
-      CFBundleGetBundleWithIdentifier(CFSTR("com.apple.HIServices"));
-  if (hi_services_bundle == NULL)
-    return -1;
-
-  set_application_is_daemon = CFBundleGetFunctionPointerForName(
-      hi_services_bundle,
-      CFSTR("SetApplicationIsDaemon"));
-  ls_application_check_in = CFBundleGetFunctionPointerForName(
-      launch_services_bundle,
-      CFSTR("_LSApplicationCheckIn"));
-  ls_set_application_launch_services_server_connection_status =
-      CFBundleGetFunctionPointerForName(
-          launch_services_bundle,
-          CFSTR("_LSSetApplicationLaunchServicesServerConnectionStatus"));
-  if (set_application_is_daemon == NULL ||
-      ls_application_check_in == NULL ||
-      ls_set_application_launch_services_server_connection_status == NULL) {
-    return -1;
-  }
-
-  if (set_application_is_daemon(1) != noErr)
-    return -1;
-
-  ls_set_application_launch_services_server_connection_status(0, NULL);
-
-  /* Check into process manager?! */
-  ls_application_check_in(-2,
-                          CFBundleGetInfoDictionary(CFBundleGetMainBundle()));
->>>>>>> 08e0e63f
 
   if (application_services_handle != NULL)
     dlclose(application_services_handle);
