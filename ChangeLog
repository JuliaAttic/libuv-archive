<<<<<<< HEAD
2015.01.15, Version 1.2.1 (Stable), 4ca78e989062a1099dc4b9ad182a98e8374134b1

Changes since version 1.2.0:

* unix: remove unused dtrace file (Saúl Ibarra Corretgé)

* test: skip TTY select test if /dev/tty can't be opened (Saúl Ibarra Corretgé)

* doc: clarify the behavior of uv_tty_init (Saúl Ibarra Corretgé)

* doc: clarify how uv_async_send behaves (Saúl Ibarra Corretgé)

* build: make dist now generates a full tarball (Johan Bergström)

* freebsd: make uv_exepath more resilient (Saúl Ibarra Corretgé)

* unix: make setting the tty mode to the same value a no-op (Saúl Ibarra
  Corretgé)

* win,tcp: support uv_try_write (Bert Belder)

* test: enable test-tcp-try-write on windows (Bert Belder)

* win,tty: support uv_try_write (Bert Belder)

* unix: set non-block mode in uv_{pipe,tcp,udp}_open (Ben Noordhuis)


2015.01.06, Version 1.2.0 (Stable), 09f25b13cd149c7981108fc1a75611daf1277f83

Changes since version 1.1.0:

* linux: fix epoll_pwait() sigmask size calculation (Ben Noordhuis)

* tty: implement binary I/O terminal mode (Yuri D'Elia)

* test: fix spawn test with autotools build (Ben Noordhuis)

* test: skip ipv6 tests when ipv6 is not supported (Ben Noordhuis)

* common: move STATIC_ASSERT to uv-common.h (Alexey Melnichuk)

* win/thread: store thread handle in a TLS slot (Alexey Melnichuk)

* unix: fix ttl, multicast ttl and loop options on IPv6 (Saúl Ibarra Corretgé)

* linux: fix support for preadv/pwritev-less kernels (Ben Noordhuis)

* unix: make uv_exepath(size=0) return UV_EINVAL (Ben Noordhuis)

* darwin: fix uv_exepath(smallbuf) UV_EPERM error (Ben Noordhuis)

* openbsd: fix uv_exepath(smallbuf) UV_EINVAL error (Ben Noordhuis)

* linux: fix uv_exepath(size=1) UV_EINVAL error (Ben Noordhuis)

* sunos: preemptively fix uv_exepath(size=1) (Ben Noordhuis)

* win: fix and clarify comments in winapi.h (Bert Belder)

* win: make available NtQueryDirectoryFile (Bert Belder)

* win: add definitions for directory information types (Bert Belder)

* win: use NtQueryDirectoryFile to implement uv_fs_scandir (Bert Belder)

* unix: don't unlink unix socket on bind error (Ben Noordhuis)

* build: fix bad comment in autogen.sh (Ben Noordhuis)

* build: add AC_PROG_LIBTOOL to configure.ac (Ben Noordhuis)

* test: skip udp_options6 if there no IPv6 support (Saúl Ibarra Corretgé)

* win: add definitions for MUI errors mingw lacks (Bert Belder)

* build: enable warnings in autotools build (Ben Noordhuis)

* build: remove -Wno-dollar-in-identifier-extension (Ben Noordhuis)

* build: move flags from Makefile.am to configure.ac (Ben Noordhuis)
=======
2015.01.29, Version 0.10.33 (Stable), 7a2253d33ad8215a26c1b34f1952aee7242dd687

Changes since version 0.10.32:

* linux: fix epoll_pwait() regression with < 2.6.19 (Ben Noordhuis)

* test: back-port uv_loop_configure() test (Ben Noordhuis)
>>>>>>> fb2dab82


2015.01.06, Version 0.10.32 (Stable), 378de30c59aef5fdb6d130fa5cfcb0a68fce571c

Changes since version 0.10.31:

* linux: fix epoll_pwait() sigmask size calculation (Ben Noordhuis)


2014.12.25, Version 1.1.0 (Stable), 9572f3e74a167f59a8017e57ca3ebe91ffd88e18

Changes since version 1.0.2:

* test: test that closing a poll handle doesn't corrupt the stack (Bert Belder)

* win: fix compilation of tests (Marc Schlaich)

* Revert "win: keep a reference to AFD_POLL_INFO in cancel poll" (Bert Belder)

* win: avoid stack corruption when closing a poll handle (Bert Belder)

* test: fix test-fs-file-loop on Windows (Bert Belder)

* test: fix test-cwd-and-chdir (Bert Belder)

* doc: indicate what version uv_loop_configure was added on (Saúl Ibarra
  Corretgé)

* doc: fix sphinx warning (Saúl Ibarra Corretgé)

* test: skip spawn_setuid_setgid if we get EACCES (Saúl Ibarra Corretgé)

* test: silence some Clang warnings (Saúl Ibarra Corretgé)

* test: relax osx_select_many_fds (Saúl Ibarra Corretgé)

* test: fix compilation warnings when building with Clang (Saúl Ibarra
  Corretgé)

* win: fix autotools build of tests (Luis Lavena)

* gitignore: ignore Visual Studio files (Marc Schlaich)

* win: set fallback message if FormatMessage fails (Marc Schlaich)

* win: fall back to default language in uv_dlerror (Marc Schlaich)

* test: improve compatibility for dlerror test (Marc Schlaich)

* test: check dlerror is "no error" in no error case (Marc Schlaich)

* unix: change uv_cwd not to return a trailing slash (Saúl Ibarra Corretgé)

* test: fix cwd_and_chdir test on Unix (Saúl Ibarra Corretgé)

* test: add uv_cwd output to platform_output test (Saúl Ibarra Corretgé)

* build: fix dragonflybsd autotools build (John Marino)

* win: scandir use 'ls' for formatting long strings (Kenneth Perry)

* build: remove clang and gcc_version gyp defines (Ben Noordhuis)

* unix, windows: don't treat uv_run_mode as a bitmask (Saúl Ibarra Corretgé)

* unix, windows: fix UV_RUN_ONCE mode if progress was made (Saúl Ibarra
  Corretgé)


2014.12.25, Version 0.10.31 (Stable), 4dbd27e2219069a6daa769fb37f98673b77b4261

Changes since version 0.10.30:

* test: test that closing a poll handle doesn't corrupt the stack (Bert Belder)

* win: fix compilation of tests (Marc Schlaich)

* Revert "win: keep a reference to AFD_POLL_INFO in cancel poll" (Bert Belder)

* win: avoid stack corruption when closing a poll handle (Bert Belder)

* gitignore: ignore Visual Studio files (Marc Schlaich)

* win: set fallback message if FormatMessage fails (Marc Schlaich)

* win: fall back to default language in uv_dlerror (Marc Schlaich)

* test: improve compatibility for dlerror test (Marc Schlaich)

* test: check dlerror is "no error" in no error case (Marc Schlaich)

* build: link against -pthread (Logan Rosen)

* win: scandir use 'ls' for formatting long strings (Kenneth Perry)


2014.12.10, Version 1.0.2 (Stable), eec671f0059953505f9a3c9aeb7f9f31466dd7cd

Changes since version 1.0.1:

* linux: fix sigmask size arg in epoll_pwait() call (Ben Noordhuis)

* linux: handle O_NONBLOCK != SOCK_NONBLOCK case (Helge Deller)

* doc: fix spelling (Joey Geralnik)

* unix, windows: fix typos in comments (Joey Geralnik)

* test: canonicalize test runner path (Ben Noordhuis)

* test: fix compilation warnings (Saúl Ibarra Corretgé)

* test: skip tty test if detected width and height are 0 (Saúl Ibarra Corretgé)

* doc: update README with IRC channel (Saúl Ibarra Corretgé)

* Revert "unix: use cfmakeraw() for setting raw TTY mode" (Ben Noordhuis)

* doc: document how to get result of uv_fs_mkdtemp (Tim Caswell)

* unix: add flag for blocking SIGPROF during poll (Ben Noordhuis)

* unix, windows: add uv_loop_configure() function (Ben Noordhuis)

* win: keep a reference to AFD_POLL_INFO in cancel poll (Marc Schlaich)

* test: raise fd limit for OSX select test (Saúl Ibarra Corretgé)

* unix: remove overzealous assert in uv_read_stop (Saúl Ibarra Corretgé)

* unix: reset the reading flag when a stream gets EOF (Saúl Ibarra Corretgé)

* unix: stop reading if an error is produced (Saúl Ibarra Corretgé)

* cleanup: remove all dead assignments (Maciej Małecki)

* linux: return early if we have no interfaces (Maciej Małecki)

* cleanup: remove a dead increment (Maciej Małecki)


2014.12.10, Version 0.10.30 (Stable), 5a63f5e9546dca482eeebc3054139b21f509f21f

Changes since version 0.10.29:

* linux: fix sigmask size arg in epoll_pwait() call (Ben Noordhuis)

* linux: handle O_NONBLOCK != SOCK_NONBLOCK case (Helge Deller)

* doc: update project links (Ben Noordhuis)

* windows: fix compilation of tests (Marc Schlaich)

* unix: add flag for blocking SIGPROF during poll (Ben Noordhuis)

* unix, windows: add uv_loop_configure() function (Ben Noordhuis)

* win: keep a reference to AFD_POLL_INFO in cancel poll (Marc Schlaich)


2014.11.27, Version 1.0.1 (Stable), 0a8e81374e861d425b56c45c8599595d848911d2

Changes since version 1.0.0:

* readme: remove Rust from users (Elijah Andrews)

* doc,build,include: update project links (Ben Noordhuis)

* doc: fix typo: Strcutures -> Structures (Michael Ira Krufky)

* unix: fix processing process handles queue (Saúl Ibarra Corretgé)

* win: replace non-ansi characters in source file (Bert Belder)


2014.11.21, Version 1.0.0 (Stable), feb2a9e6947d892f449b2770c4090f7d8c88381b

Changes since version 1.0.0-rc2:

* doc: fix git/svn url for gyp repo in README (Emmanuel Odeke)

* windows: fix fs_read with nbufs > 1 and offset (Unknown W. Brackets)

* win: add missing IP_ADAPTER_UNICAST_ADDRESS_LH definition for MinGW
  (huxingyi)

* doc: mention homebrew in README (Mikhail Mukovnikov)

* doc: add learnuv workshop to README (Thorsten Lorenz)

* doc: fix parameter name in uv_fs_access (Saúl Ibarra Corretgé)

* unix: use cfmakeraw() for setting raw TTY mode (Yuri D'Elia)

* win: fix uv_thread_self() (Alexis Campailla)

* build: add x32 support to gyp build (Ben Noordhuis)

* build: remove dtrace probes (Ben Noordhuis)

* doc: fix link in misc.rst (Manos Nikolaidis)

* mailmap: remove duplicated entries (Saúl Ibarra Corretgé)

* gyp: fix comment regarding version info location (Saúl Ibarra Corretgé)


2014.10.21, Version 1.0.0-rc2 (Pre-release)

Changes since version 1.0.0-rc1:

* build: add missing fixtures to distribution tarball (Rob Adams)

* doc: update references to current stable branch (Zachary Newman)

* fs: fix readdir on empty directory (Fedor Indutny)

* fs: rename uv_fs_readdir to uv_fs_scandir (Saúl Ibarra Corretgé)

* doc: document uv_alloc_cb (Saúl Ibarra Corretgé)

* doc: add migration guide from version 0.10 (Saúl Ibarra Corretgé)

* build: add DragonFly BSD support in autotools (Robin Hahling)

* doc: document missing stream related structures (Saúl Ibarra Corretgé)

* doc: clarify uv_loop_t.data field lifetime (Saúl Ibarra Corretgé)

* doc: add documentation for missing functions and structures (Saúl Ibarra
  Corretgé)

* doc: fix punctuation and grammar in README (Jeff Widman)

* windows: return libuv error codes in uv_poll_init() (cjihrig)

* unix, windows: add uv_fs_access() (cjihrig)

* windows: fix netmask detection (Alexis Campailla)

* unix, windows: don't include null byte in uv_cwd size (Saúl Ibarra Corretgé)

* unix, windows: add uv_thread_equal (Tomasz Kołodziejski)

* windows: fix fs_write with nbufs > 1 and offset (Unknown W. Brackets)


2014.10.21, Version 0.10.29 (Stable), 2d728542d3790183417f8f122a110693cd85db14

Changes since version 0.10.28:

* darwin: allocate enough space for select() hack (Fedor Indutny)

* linux: try epoll_pwait if epoll_wait is missing (Michael Hudson-Doyle)

* windows: map ERROR_INVALID_DRIVE to UV_ENOENT (Saúl Ibarra Corretgé)


2014.09.18, Version 1.0.0-rc1 (Unstable), 0c28bbf7b42882853d1799ab96ff68b07f7f8d49

Changes since version 0.11.29:

* windows: improve timer precision (Alexis Campailla)

* build, gyp: set xcode flags (Recep ASLANTAS)

* ignore: include m4 files which are created manually (Recep ASLANTAS)

* build: add m4 for feature/flag-testing (Recep ASLANTAS)

* ignore: ignore Xcode project and workspace files (Recep ASLANTAS)

* unix: fix warnings about dollar symbol usage in identifiers (Recep ASLANTAS)

* unix: fix warnings when loading functions with dlsym (Recep ASLANTAS)

* linux: try epoll_pwait if epoll_wait is missing (Michael Hudson-Doyle)

* test: add test for closing and recreating default loop (Saúl Ibarra Corretgé)

* windows: properly close the default loop (Saúl Ibarra Corretgé)

* version: add ability to specify a version suffix (Saúl Ibarra Corretgé)

* doc: add API documentation (Saúl Ibarra Corretgé)

* test: don't close connection on write error (Trevor Norris)

* windows: further simplify the code for timers (Saúl Ibarra Corretgé)

* gyp: remove UNLIMITED_SELECT from dependent define (Fedor Indutny)

* darwin: allocate enough space for select() hack (Fedor Indutny)

* unix, windows: don't allow a NULL callback on timers (Saúl Ibarra Corretgé)

* windows: simplify code in uv_timer_again (Saúl Ibarra Corretgé)

* test: use less requests on tcp-write-queue-order (Saúl Ibarra Corretgé)

* unix: stop child process watcher after last one exits (Saúl Ibarra Corretgé)

* unix: simplify how process handle queue is managed (Saúl Ibarra Corretgé)

* windows: remove duplicated field (mattn)

* core: add a reserved field to uv_handle_t and uv_req_t (Saúl Ibarra Corretgé)

* windows: fix buffer leak after failed udp send (Bert Belder)

* windows: make sure sockets and handles are reset on close (Saúl Ibarra Corretgé)

* unix, windows: add uv_fileno (Saúl Ibarra Corretgé)

* build: use same CFLAGS in autotools build as in gyp (Saúl Ibarra Corretgé)

* build: remove unneeded define in uv.gyp (Saúl Ibarra Corretgé)

* test: fix watcher_cross_stop on Windows (Saúl Ibarra Corretgé)

* unix, windows: move includes for EAI constants (Saúl Ibarra Corretgé)

* unix: fix exposing EAI_* glibc-isms (Saúl Ibarra Corretgé)

* unix: fix tcp write after bad connect freezing (Andrius Bentkus)


2014.08.20, Version 0.11.29 (Unstable), 35451fed830807095bbae8ef981af004a4b9259e

Changes since version 0.11.28:

* windows: make uv_read_stop immediately stop reading (Jameson Nash)

* windows: fix uv__getaddrinfo_translate_error (Alexis Campailla)

* netbsd: fix build (Saúl Ibarra Corretgé)

* unix, windows: add uv_recv_buffer_size and uv_send_buffer_size (Andrius
  Bentkus)

* windows: add support for UNC paths on uv_spawn (Paul Goldsmith)

* windows: replace use of inet_addr with uv_inet_pton (Saúl Ibarra Corretgé)

* unix: replace some asserts with returning errors (Andrius Bentkus)

* windows: use OpenBSD implementation for uv_fs_mkdtemp (Pavel Platto)

* windows: fix GetNameInfoW error handling (Alexis Campailla)

* fs: introduce uv_readdir_next() and report types (Fedor Indutny)

* fs: extend reported types in uv_fs_readdir_next (Saúl Ibarra Corretgé)

* unix: read on stream even when UV__POLLHUP set. (Julien Gilli)


2014.08.08, Version 0.11.28 (Unstable), fc9e2a0bc487b299c0cd3b2c9a23aeb554b5d8d1

Changes since version 0.11.27:

* unix, windows: const-ify handle in uv_udp_getsockname (Rasmus Pedersen)

* windows: use UV_ECANCELED for aborted TCP writes (Saúl Ibarra Corretgé)

* windows: add more required environment variables (Jameson Nash)

* windows: sort environment variables before calling CreateProcess (Jameson
  Nash)

* unix, windows: move uv_loop_close out of assert (John Firebaugh)

* windows: fix buffer overflow on uv__getnameinfo_work() (lilohuang)

* windows: add uv_backend_timeout (Jameson Nash)

* test: disable tcp_close_accept on Windows (Saúl Ibarra Corretgé)

* windows: read the PATH env var of the child (Alex Crichton)

* include: avoid using C++ 'template' reserved word (Iñaki Baz Castillo)

* include: fix version number (Saúl Ibarra Corretgé)


2014.07.32, Version 0.11.27 (Unstable), ffe24f955032d060968ea0289af365006afed55e

Changes since version 0.11.26:

* unix, windows: use the same threadpool implementation (Saúl Ibarra Corretgé)

* unix: use struct sockaddr_storage for target UDP addr (Saúl Ibarra Corretgé)

* doc: add documentation to uv_udp_start_recv (Andrius Bentkus)

* common: use common uv__count_bufs code (Andrius Bentkus)

* unix, win: add send_queue_size and send_queue_count to uv_udp_t (Andrius
  Bentkus)

* unix, win: add uv_udp_try_send (Andrius Bentkus)

* unix: return UV_EAGAIN if uv_try_write cannot write any data (Saúl Ibarra
  Corretgé)

* windows: fix compatibility with cygwin pipes (Jameson Nash)

* windows: count queued bytes even if request completed immediately (Saúl
  Ibarra Corretgé)

* windows: disable CRT debug handler on MinGW32 (Saúl Ibarra Corretgé)

* windows: map ERROR_INVALID_DRIVE to UV_ENOENT (Saúl Ibarra Corretgé)

* unix: try to write immediately in uv_udp_send (Saúl Ibarra Corretgé)

* unix: remove incorrect assert (Saúl Ibarra Corretgé)

* openbsd: avoid requiring privileges for uv_resident_set_memory (Aaron Bieber)

* unix: guarantee write queue cb execution order in streams (Andrius Bentkus)

* img: add logo files (Saúl Ibarra Corretgé)

* aix: improve AIX compatibility (Andrew Low)

* windows: return bind error immediately when implicitly binding (Saúl Ibarra
  Corretgé)

* windows: don't use atexit for cleaning up the threadpool (Saúl Ibarra
  Corretgé)

* windows: destroy work queue elements when colsing a loop (Saúl Ibarra
  Corretgé)

* unix, windows: add uv_fs_mkdtemp (Pavel Platto)

* build: handle platforms without multiprocessing.synchronize (Saúl Ibarra
  Corretgé)

* windows: change GENERIC_ALL to GENERIC_WRITE in fs__create_junction (Tony
  Kelman)

* windows: relay TCP bind errors via ipc (Alexis Campailla)


2014.07.32, Version 0.10.28 (Stable), 9c14b616f5fb84bfd7d45707bab4bbb85894443e

Changes since version 0.10.27:

* windows: fix handling closed socket while poll handle is closing (Saúl Ibarra
  Corretgé)

* unix: return system error on EAI_SYSTEM (Saúl Ibarra Corretgé)

* unix: fix bogus structure field name (Saúl Ibarra Corretgé)

* darwin: invoke `mach_timebase_info` only once (Fedor Indutny)


2014.06.28, Version 0.11.26 (Unstable), 115281a1058c4034d5c5ccedacb667fe3f6327ea

Changes since version 0.11.25:

* windows: add VT100 codes ?25l and ?25h (JD Ballard)

* windows: add invert ANSI (7 / 27) emulation (JD Ballard)

* unix: fix handling error on UDP socket creation (Saúl Ibarra Corretgé)

* unix, windows: getnameinfo implementation (Rasmus Pedersen)

* heap: fix `heap_remove()` (Fedor Indutny)

* unix, windows: fix parsing scoped IPv6 addresses (Saúl Ibarra Corretgé)

* windows: fix handling closed socket while poll handle is closing (Saúl Ibarra
  Corretgé)

* thread: barrier functions (Ben Noordhuis)

* windows: fix PYTHON environment variable usage (Jay Satiro)

* unix, windows: return system error on EAI_SYSTEM (Saúl Ibarra Corretgé)

* windows: fix handling closed socket while poll handle is closing (Saúl Ibarra
  Corretgé)

* unix: don't run i/o callbacks after prepare callbacks (Saúl Ibarra Corretgé)

* windows: add tty unicode support for input (Peter Atashian)

* header: introduce `uv_loop_size()` (Andrius Bentkus)

* darwin: invoke `mach_timebase_info` only once (Fedor Indutny)


2014.05.02, Version 0.11.25 (Unstable), 2acd544cff7142e06aa3b09ec64b4a33dd9ab996

Changes since version 0.11.24:

* osx: pass const handle pointer to uv___stream_fd (Chernyshev Viacheslav)

* unix, windows: pass const handle ptr to uv_tcp_get*name (Chernyshev
  Viacheslav)

* common: pass const sockaddr ptr to uv_ip*_name (Chernyshev Viacheslav)

* unix, windows: validate flags on uv_udp|tcp_bind (Saúl Ibarra Corretgé)

* unix: handle case when addr is not initialized after recvmsg (Saúl Ibarra
  Corretgé)

* unix, windows: uv_now constness (Rasmus Pedersen)


2014.04.15, Version 0.11.24 (Unstable), ed948c29f6e8c290f79325a6f0bc9ef35bcde644

Changes since version 0.11.23:

* linux: reduce file descriptor count of async pipe (Ben Noordhuis)

* sunos: support IPv6 qualified link-local addresses (Saúl Ibarra Corretgé)

* windows: fix opening of read-only stdin pipes (Alexis Campailla)

* windows: Fix an infinite loop in uv_spawn (Alex Crichton)

* windows: fix console signal handler refcount (李港平)

* inet: allow scopeid in uv_inet_pton (Fedor Indutny)


2014.04.07, Version 0.11.23 (Unstable), e54de537efcacd593f36fcaaf8b4cb9e64313275

Changes since version 0.11.22:

* fs: avoid using readv/writev where possible (Fedor Indutny)

* mingw: fix build with autotools (Saúl Ibarra Corretgé)

* bsd: support IPv6 qualified link-local addresses (Saúl Ibarra Corretgé)

* unix: add UV_HANDLE_IPV6 flag to tcp and udp handles (Saúl Ibarra Corretgé)

* unix, windows: do not set SO_REUSEADDR by default on udp (Saúl Ibarra
  Corretgé)

* windows: fix check in uv_tty_endgame() (Maks Naumov)

* unix, windows: add IPv6 support for uv_udp_multicast_interface (Saúl Ibarra
  Corretgé)

* unix: fallback to blocking writes if reopening a tty fails (Saúl Ibarra
  Corretgé)

* unix: fix handling uv__open_cloexec failure (Saúl Ibarra Corretgé)

* unix, windows: add IPv6 support to uv_udp_set_membership (Saúl Ibarra
  Corretgé)

* unix, windows: removed unused status parameter (Saúl Ibarra Corretgé)

* android: add support of ifaddrs in android (Javier Hernández)

* build: fix SunOS and AIX build with autotools (Saúl Ibarra Corretgé)

* build: freebsd link with libelf if dtrace enabled (Saúl Ibarra Corretgé)

* stream: do not leak `alloc_cb` buffers on error (Fedor Indutny)

* unix: fix setting written size on uv_wd (Saúl Ibarra Corretgé)


2014.03.11, Version 0.11.22 (Unstable), cd0c19b1d3c56acf0ade7687006e12e75fbda36d

Changes since version 0.11.21:

* unix, windows: map ERANGE errno (Saúl Ibarra Corretgé)

* unix, windows: make uv_cwd be consistent with uv_exepath (Saúl Ibarra
  Corretgé)

* process: remove debug perror() prints (Fedor Indutny)

* windows: fall back for volume info query (Isaiah Norton)

* pipe: allow queueing pending handles (Fedor Indutny)

* windows: fix winsock status codes for address errors (Raul Martins)

* windows: Remove unused variable from uv__pipe_insert_pending_socket (David
  Capello)

* unix: workaround broken pthread_sigmask on Android (Paul Tan)

* error: add ENXIO for O_NONBLOCK FIFO open() (Fedor Indutny)

* freebsd: use accept4, introduced in version 10 (Saúl Ibarra Corretgé)

* windows: fix warnings of MinGW -Wall -O3 (StarWing)

* openbsd, osx: fix compilation warning on scandir (Saúl Ibarra Corretgé)

* linux: always deregister closing fds from epoll (Geoffry Song)

* unix: reopen tty as /dev/tty (Saúl Ibarra Corretgé)

* kqueue: invalidate fd in uv_fs_event_t (Fedor Indutny)


2014.02.28, Version 0.11.21 (Unstable), 3ef958158ae1019e027ebaa93114160099db5206

Changes since version 0.11.20:

* unix: fix uv_fs_write when using an empty buffer (Saúl Ibarra Corretgé)

* unix, windows: add assertion in uv_loop_delete (Saúl Ibarra Corretgé)


2014.02.27, Version 0.11.20 (Unstable), 88355e081b51c69ee1e2b6b0015a4e3d38bd0579

Changes since version 0.11.19:

* stream: start thread after assignments (Oguz Bastemur)

* fs: `uv__cloexec()` opened fd (Fedor Indutny)

* gyp: qualify `library` variable (Fedor Indutny)

* unix, win: add uv_udp_set_multicast_interface() (Austin Foxley)

* unix: fix uv_tcp_nodelay return value in case of error (Saúl Ibarra Corretgé)

* unix: call setgoups before calling setuid/setgid (Saúl Ibarra Corretgé)

* include: mark close_cb field as private (Saúl Ibarra Corretgé)

* unix, windows: map EFBIG errno (Saúl Ibarra Corretgé)

* unix: correct error when calling uv_shutdown twice (Keno Fischer)

* windows: fix building on MinGW (Alex Crichton)

* windows: always initialize uv_process_t (Alex Crichton)

* include: expose libuv version in header files (Saúl Ibarra Corretgé)

* fs: vectored IO API for filesystem read/write (Benjamin Saunders)

* windows: freeze in uv_tcp_endgame (Alexis Campailla)

* sunos: handle rearm errors (Fedor Indutny)

* unix: use a heap for timers (Ben Noordhuis)

* linux: always deregister closing fds from epoll (Geoffry Song)

* linux: include grp.h for setgroups() (William Light)

* unix, windows: add uv_loop_init and uv_loop_close (Saúl Ibarra Corretgé)

* unix, windows: add uv_getrusage() function (Oleg Efimov)

* win: minor error handle fix to uv_pipe_write_impl (Rasmus Pedersen)

* heap: fix node removal (Keno Fischer)

* win: fix C99/C++ comment (Rasmus Pedersen)

* fs: vectored IO API for filesystem read/write (Benjamin Saunders)

* unix, windows: add uv_pipe_getsockname (Saúl Ibarra Corretgé)

* unix, windows: map ENOPROTOOPT errno (Saúl Ibarra Corretgé)

* errno: add ETXTBSY (Fedor Indutny)

* fsevent: rename filename field to path (Saúl Ibarra Corretgé)

* unix, windows: add uv_fs_event_getpath (Saúl Ibarra Corretgé)

* unix, windows: add uv_fs_poll_getpath (Saúl Ibarra Corretgé)

* unix, windows: map ERANGE errno (Saúl Ibarra Corretgé)

* unix, windows: set required size on UV_ENOBUFS (Saúl Ibarra Corretgé)

* unix, windows: clarify what uv_stream_set_blocking does (Saúl Ibarra
  Corretgé)

* fs: use preadv on Linux if available (Brian White)


2014.01.30, Version 0.11.19 (Unstable), 336a1825309744f920230ec3e427e78571772347

Changes since version 0.11.18:

* linux: move sscanf() out of the assert() (Trevor Norris)

* linux: fix C99/C++ comment (Fedor Indutny)


2014.05.02, Version 0.10.27 (Stable), 6e24ce23b1e7576059f85a608eca13b766458a01

Changes since version 0.10.26:

* windows: fix console signal handler refcount (Saúl Ibarra Corretgé)

* win: always leave crit section in get_proc_title (Fedor Indutny)


2014.04.07, Version 0.10.26 (Stable), d864907611c25ec986c5e77d4d6d6dee88f26926

Changes since version 0.10.25:

* process: don't close stdio fds during spawn (Tonis Tiigi)

* build, windows: do not fail on Windows SDK Prompt (Marc Schlaich)

* build, windows: fix x64 configuration issue (Marc Schlaich)

* win: fix buffer leak on error in pipe.c (Fedor Indutny)

* kqueue: invalidate fd in uv_fs_event_t (Fedor Indutny)

* linux: always deregister closing fds from epoll (Geoffry Song)

* error: add ENXIO for O_NONBLOCK FIFO open() (Fedor Indutny)


2014.02.19, Version 0.10.25 (Stable), d778dc588507588b12b9f9d2905078db542ed751

Changes since version 0.10.24:

* stream: start thread after assignments (Oguz Bastemur)

* unix: correct error when calling uv_shutdown twice (Saúl Ibarra Corretgé)

2014.01.30, Version 0.10.24 (Stable), aecd296b6bce9b40f06a61c5c94e43d45ac7308a

Changes since version 0.10.23:

* linux: move sscanf() out of the assert() (Trevor Norris)

* linux: fix C99/C++ comment (Fedor Indutny)


2014.01.23, Version 0.11.18 (Unstable), d47962e9d93d4a55a9984623feaf546406c9cdbb

Changes since version 0.11.17:

* osx: Fix a possible segfault in uv__io_poll (Alex Crichton)

* windows: improved handling of invalid FDs (Alexis Campailla)

* doc: adding ARCHS flag to OS X build command (Nathan Sweet)

* tcp: reveal bind-time errors before listen (Alexis Campailla)

* tcp: uv_tcp_dualstack() (Fedor Indutny)

* linux: relax assumption on /proc/stat parsing (Luca Bruno)

* openbsd: fix obvious bug in uv_cpu_info (Fedor Indutny)

* process: close stdio after dup2'ing it (Fedor Indutny)

* linux: move sscanf() out of the assert() (Trevor Norris)


2014.01.23, Version 0.10.23 (Stable), dbd218e699fec8be311d85e4788be9e28ae884f8

Changes since version 0.10.22:

* linux: relax assumption on /proc/stat parsing (Luca Bruno)

* openbsd: fix obvious bug in uv_cpu_info (Fedor Indutny)

* process: close stdio after dup2'ing it (Fedor Indutny)


2014.01.08, Version 0.10.22 (Stable), f526c90eeff271d9323a9107b9a64a4671fd3103

Changes since version 0.10.21:

* windows: avoid assertion failure when pipe server is closed (Bert Belder)


2013.12.32, Version 0.11.17 (Unstable), 589c224d4c2e79fec65db01d361948f1e4976858

Changes since version 0.11.16:

* stream: allow multiple buffers for uv_try_write (Fedor Indutny)

* unix: fix a possible memory leak in uv_fs_readdir (Alex Crichton)

* unix, windows: add uv_loop_alive() function (Sam Roberts)

* windows: avoid assertion failure when pipe server is closed (Bert Belder)

* osx: Fix a possible segfault in uv__io_poll (Alex Crichton)

* stream: fix uv__stream_osx_select (Fedor Indutny)


2013.12.14, Version 0.11.16 (Unstable), ae0ed8c49d0d313c935c22077511148b6e8408a4

Changes since version 0.11.15:

* fsevents: remove kFSEventStreamCreateFlagNoDefer polyfill (ci-innoq)

* libuv: add more getaddrinfo errors (Steven Kabbes)

* unix: fix accept() EMFILE error handling (Ben Noordhuis)

* linux: fix up SO_REUSEPORT back-port (Ben Noordhuis)

* fsevents: fix subfolder check (Fedor Indutny)

* fsevents: fix invalid memory access (huxingyi)

* windows/timer: fix uv_hrtime discontinuity (Bert Belder)

* unix: fix various memory leaks and undef behavior (Fedor Indutny)

* unix, windows: always update loop time (Saúl Ibarra Corretgé)

* windows: translate system errors in uv_spawn (Alexis Campailla)

* windows: uv_spawn code refactor (Alexis Campailla)

* unix, windows: detect errors in uv_ip4/6_addr (Yorkie)

* stream: introduce uv_try_write(...) (Fedor Indutny)


2013.12.13, Version 0.10.20 (Stable), 04141464dd0fba90ace9aa6f7003ce139b888a40

Changes since version 0.10.19:

* linux: fix up SO_REUSEPORT back-port (Ben Noordhuis)

* fs-event: fix invalid memory access (huxingyi)


2013.11.21, Version 0.11.15 (Unstable), bfe645ed7e99ca5670d9279ad472b604c129d2e5

Changes since version 0.11.14:

* fsevents: report errors to user (Fedor Indutny)

* include: UV_FS_EVENT_RECURSIVE is a flag (Fedor Indutny)

* linux: use CLOCK_MONOTONIC_COARSE if available (Ben Noordhuis)

* build: make systemtap probes work with gyp build (Ben Noordhuis)

* unix: update events from pevents between polls (Fedor Indutny)

* fsevents: support japaneese characters in path (Chris Bank)

* linux: don't turn on SO_REUSEPORT socket option (Ben Noordhuis)

* queue: strengthen type checks (Ben Noordhuis)

* include: remove uv_strlcat() and uv_strlcpy() (Ben Noordhuis)

* build: fix windows smp build with gyp (Geert Jansen)

* unix: return exec errors from uv_spawn, not async (Alex Crichton)

* fsevents: use native character encoding file paths (Ben Noordhuis)

* linux: handle EPOLLHUP without EPOLLIN/EPOLLOUT (Ben Noordhuis)

* windows: use _snwprintf(), not swprintf() (Ben Noordhuis)

* fsevents: use FlagNoDefer for FSEventStreamCreate (Fedor Indutny)

* unix: fix reopened fd bug (Fedor Indutny)

* core: fix fake watcher list and count preservation (Fedor Indutny)

* unix: set close-on-exec flag on received fds (Ben Noordhuis)

* netbsd, openbsd: enable futimes() wrapper (Ben Noordhuis)

* unix: nicer error message when kqueue() fails (Ben Noordhuis)

* samples: add socks5 proxy sample application (Ben Noordhuis)


2013.11.13, Version 0.10.19 (Stable), 33959f7524090b8d2c6c41e2400ca77e31755059

Changes since version 0.10.18:

* darwin: avoid calling GetCurrentProcess (Fedor Indutny)

* unix: update events from pevents between polls (Fedor Indutny)

* fsevents: support japaneese characters in path (Chris Bank)

* linux: don't turn on SO_REUSEPORT socket option (Ben Noordhuis)

* build: fix windows smp build with gyp (Geert Jansen)

* linux: handle EPOLLHUP without EPOLLIN/EPOLLOUT (Ben Noordhuis)

* unix: fix reopened fd bug (Fedor Indutny)

* core: fix fake watcher list and count preservation (Fedor Indutny)


2013.10.30, Version 0.11.14 (Unstable), d7a6482f45c1b4eb4a853dbe1a9ce8090a35633a

Changes since version 0.11.13:

* darwin: create fsevents thread on demand (Ben Noordhuis)

* fsevents: FSEvents is most likely not thread-safe (Fedor Indutny)

* fsevents: use shared FSEventStream (Fedor Indutny)

* windows: make uv_fs_chmod() report errors correctly (Bert Belder)

* windows: make uv_shutdown() for write-only pipes work (Bert Belder)

* windows/fs: wrap multi-statement macros in do..while block (Bert Belder)

* windows/fs: make uv_fs_open() report EINVAL correctly (Bert Belder)

* windows/fs: handle _open_osfhandle() failure correctly (Bert Belder)

* windows/fs: wrap multi-statement macros in do..while block (Bert Belder)

* windows/fs: make uv_fs_open() report EINVAL correctly (Bert Belder)

* windows/fs: handle _open_osfhandle() failure correctly (Bert Belder)

* build: clarify instructions for Windows (Brian Kaisner)

* build: remove GCC_WARN_ABOUT_MISSING_NEWLINE (Ben Noordhuis)

* darwin: fix 10.6 build error in fsevents.c (Ben Noordhuis)

* windows: run close callbacks after polling for i/o (Saúl Ibarra Corretgé)

* include: clarify uv_tcp_bind() behavior (Ben Noordhuis)

* include: clean up includes in uv.h (Ben Noordhuis)

* include: remove UV_IO_PRIVATE_FIELDS macro (Ben Noordhuis)

* include: fix typo in comment in uv.h (Ben Noordhuis)

* include: update uv_is_active() documentation (Ben Noordhuis)

* include: make uv_process_options_t.cwd const (Ben Noordhuis)

* unix: wrap long lines at 80 columns (Ben Noordhuis)

* unix, windows: make uv_is_*() always return 0 or 1 (Ben Noordhuis)

* bench: measure total/init/dispatch/cleanup times (Ben Noordhuis)

* build: use -pthread on sunos (Timothy J. Fontaine)

* windows: remove duplicate check in stream.c (Ben Noordhuis)

* unix: sanity-check fds before closing (Ben Noordhuis)

* unix: remove uv__pipe_accept() (Ben Noordhuis)

* unix: fix uv_spawn() NULL pointer deref on ENOMEM (Ben Noordhuis)

* unix: don't close inherited fds on uv_spawn() fail (Ben Noordhuis)

* unix: revert recent FSEvent changes (Ben Noordhuis)

* fsevents: fix clever rescheduling (Fedor Indutny)

* linux: ignore fractional time in uv_uptime() (Ben Noordhuis)

* unix: fix SIGCHLD waitpid() race in process.c (Ben Noordhuis)

* unix, windows: add uv_fs_event_start/stop functions (Saúl Ibarra Corretgé)

* unix: fix non-synchronized access in signal.c (Ben Noordhuis)

* unix: add atomic-ops.h (Ben Noordhuis)

* unix: add spinlock.h (Ben Noordhuis)

* unix: clean up uv_tty_set_mode() a little (Ben Noordhuis)

* unix: make uv_tty_reset_mode() async signal-safe (Ben Noordhuis)

* include: add E2BIG status code mapping (Ben Noordhuis)

* windows: fix duplicate case build error (Ben Noordhuis)

* windows: remove unneeded check (Saúl Ibarra Corretgé)

* include: document pipe path truncation behavior (Ben Noordhuis)

* fsevents: increase stack size for OSX 10.9 (Fedor Indutny)

* windows: _snprintf expected wrong parameter type in string (Maks Naumov)

* windows: "else" keyword is missing (Maks Naumov)

* windows: incorrect check for SOCKET_ERROR (Maks Naumov)

* windows: add stdlib.h to satisfy reference to abort (Sean Farrell)

* build: fix check target for mingw (Sean Farrell)

* unix: move uv_shutdown() assertion (Keno Fischer)

* darwin: avoid calling GetCurrentProcess (Fedor Indutny)


2013.10.19, Version 0.10.18 (Stable), 9ec52963b585e822e87bdc5de28d6143aff0d2e5

Changes since version 0.10.17:

* unix: fix uv_spawn() NULL pointer deref on ENOMEM (Ben Noordhuis)

* unix: don't close inherited fds on uv_spawn() fail (Ben Noordhuis)

* unix: revert recent FSEvent changes (Ben Noordhuis)

* unix: fix non-synchronized access in signal.c (Ben Noordhuis)


2013.09.25, Version 0.10.17 (Stable), 9670e0a93540c2f0d86c84a375f2303383c11e7e

Changes since version 0.10.16:

* build: remove GCC_WARN_ABOUT_MISSING_NEWLINE (Ben Noordhuis)

* darwin: fix 10.6 build error in fsevents.c (Ben Noordhuis)


2013.09.06, Version 0.10.16 (Stable), 2bce230d81f4853a23662cbeb26fe98010b1084b

Changes since version 0.10.15:

* windows: make uv_shutdown() for write-only pipes work (Bert Belder)

* windows: make uv_fs_open() report EINVAL when invalid arguments are passed
  (Bert Belder)

* windows: make uv_fs_open() report _open_osfhandle() failure correctly (Bert
  Belder)

* windows: make uv_fs_chmod() report errors correctly (Bert Belder)

* windows: wrap multi-statement macros in do..while block (Bert Belder)


2013.09.05, Version 0.11.13 (Unstable), f5b6db6c1d7f93d28281207fd47c3841c9a9792e

Changes since version 0.11.12:

* unix: define _GNU_SOURCE, exposes glibc-isms (Ben Noordhuis)

* windows: check for nonconforming swprintf arguments (Brent Cook)

* build: include internal headers in source list (Brent Cook)

* include: merge uv_tcp_bind and uv_tcp_bind6 (Ben Noordhuis)

* include: merge uv_tcp_connect and uv_tcp_connect6 (Ben Noordhuis)

* include: merge uv_udp_bind and uv_udp_bind6 (Ben Noordhuis)

* include: merge uv_udp_send and uv_udp_send6 (Ben Noordhuis)


2013.09.03, Version 0.11.12 (Unstable), 82d01d5f6780d178f5176a01425ec297583c0811

Changes since version 0.11.11:

* test: fix epoll_wait() usage in test-embed.c (Ben Noordhuis)

* include: uv_alloc_cb now takes uv_buf_t* (Ben Noordhuis)

* include: uv_read{2}_cb now takes const uv_buf_t* (Ben Noordhuis)

* include: uv_ip[46]_addr now takes sockaddr_in* (Ben Noordhuis)

* include: uv_tcp_bind{6} now takes sockaddr_in* (Ben Noordhuis)

* include: uv_tcp_connect{6} now takes sockaddr_in* (Ben Noordhuis)

* include: uv_udp_recv_cb now takes const uv_buf_t* (Ben Noordhuis)

* include: uv_udp_bind{6} now takes sockaddr_in* (Ben Noordhuis)

* include: uv_udp_send{6} now takes sockaddr_in* (Ben Noordhuis)

* include: uv_spawn takes const uv_process_options_t* (Ben Noordhuis)

* include: make uv_write{2} const correct (Ben Noordhuis)

* windows: fix flags assignment in uv_fs_readdir() (Ben Noordhuis)

* windows: fix stray comments (Ben Noordhuis)

* windows: remove unused is_path_dir() function (Ben Noordhuis)


2013.08.30, Version 0.11.11 (Unstable), ba876d53539ed0427c52039012419cd9374c6f0d

Changes since version 0.11.10:

* unix, windows: add thread-local storage API (Ben Noordhuis)

* linux: don't turn on SO_REUSEPORT socket option (Ben Noordhuis)

* darwin: fix 10.6 build error in fsevents.c (Ben Noordhuis)

* windows: make uv_shutdown() for write-only pipes work (Bert Belder)

* include: update uv_udp_open() / uv_udp_bind() docs (Ben Noordhuis)

* unix: req queue must be empty when destroying loop (Ben Noordhuis)

* unix: move loop functions from core.c to loop.c (Ben Noordhuis)

* darwin: remove CoreFoundation dependency (Ben Noordhuis)

* windows: make autotools build system work with mingw (Keno Fischer)

* windows: fix mingw build (Alex Crichton)

* windows: tweak Makefile.mingw for easier usage (Alex Crichton)

* build: remove _GNU_SOURCE macro definition (Ben Noordhuis)


2013.08.25, Version 0.11.10 (Unstable), 742dadcb7154cc7bb89c0c228a223b767a36cf0d

* windows: Re-implement uv_fs_stat. The st_ctime field now contains the change
  time, not the creation time, like on unix systems. st_dev, st_ino, st_blocks
  and st_blksize are now also filled out. (Bert Belder)

* linux: fix setsockopt(SO_REUSEPORT) error handling (Ben Noordhuis)

* windows: report uv_process_t exit code correctly (Bert Belder)

* windows: make uv_fs_chmod() report errors correctly (Bert Belder)

* windows: make some more NT apis available for libuv's internal use (Bert
  Belder)

* windows: squelch some compiler warnings (Bert Belder)


2013.08.24, Version 0.11.9 (Unstable), a2d29b5b068cbac93dc16138fb30a74e2669daad

Changes since version 0.11.8:

* fsevents: share FSEventStream between multiple FS watchers, which removes a
  limit on the maximum number of file watchers that can be created on OS X.
  (Fedor Indutny)

* process: the `exit_status` parameter for a uv_process_t's exit callback now
  is an int64_t, and no longer an int. (Bert Belder)

* process: make uv_spawn() return some types of errors immediately on windows,
  instead of passing the error code the the exit callback. This brings it on
  par with libuv's behavior on unix. (Bert Belder)


2013.08.24, Version 0.10.15 (Stable), 221078a8fdd9b853c6b557b3d9a5dd744b4fdd6b

Changes since version 0.10.14:

* fsevents: create FSEvents thread on demand (Ben Noordhuis)

* fsevents: use a single thread for interacting with FSEvents, because it's not
  thread-safe. (Fedor Indutny)

* fsevents: share FSEventStream between multiple FS watchers, which removes a
  limit on the maximum number of file watchers that can be created on OS X.
  (Fedor Indutny)


2013.08.22, Version 0.11.8 (Unstable), a5260462db80ab0deab6b9e6a8991dd8f5a9a2f8

Changes since version 0.11.7:

* unix: fix missing return value warning in stream.c (Ben Noordhuis)

* build: serial-tests was added in automake v1.12 (Ben Noordhuis)

* windows: fix uninitialized local variable warning (Ben Noordhuis)

* windows: fix missing return value warning (Ben Noordhuis)

* build: fix string comparisons in autogen.sh (Ben Noordhuis)

* windows: move INLINE macro, remove UNUSED (Ben Noordhuis)

* unix: clean up __attribute__((quux)) usage (Ben Noordhuis)

* sunos: remove futimes() macro (Ben Noordhuis)

* unix: fix uv__signal_unlock() prototype (Ben Noordhuis)

* unix, windows: allow NULL async callback (Ben Noordhuis)

* build: apply dtrace -G to all object files (Timothy J. Fontaine)

* darwin: fix indentation in uv__hrtime() (Ben Noordhuis)

* darwin: create fsevents thread on demand (Ben Noordhuis)

* darwin: reduce fsevents thread stack size (Ben Noordhuis)

* darwin: call pthread_setname_np() if available (Ben Noordhuis)

* build: fix automake serial-tests check again (Ben Noordhuis)

* unix: retry waitpid() on EINTR (Ben Noordhuis)

* darwin: fix ios build error (Ben Noordhuis)

* darwin: fix ios compiler warning (Ben Noordhuis)

* test: simplify test-ip6-addr.c (Ben Noordhuis)

* unix, windows: fix ipv6 link-local address parsing (Ben Noordhuis)

* fsevents: FSEvents is most likely not thread-safe (Fedor Indutny)

* windows: omit stdint.h, fix msvc 2008 build error (Ben Noordhuis)


2013.08.22, Version 0.10.14 (Stable), 15d64132151c18b26346afa892444b95e2addad0

Changes since version 0.10.13:

* unix: retry waitpid() on EINTR (Ben Noordhuis)


2013.08.07, Version 0.11.7 (Unstable), 3cad361f8776f70941b39d65bd9426bcb1aa817b

Changes since version 0.11.6:

* unix, windows: fix uv_fs_chown() function prototype (Ben Noordhuis)

* unix, windows: remove unused variables (Brian White)

* test: fix signed/unsigned comparison warnings (Ben Noordhuis)

* build: dtrace shouldn't break out of tree builds (Timothy J. Fontaine)

* unix, windows: don't read/recv if buf.len==0 (Ben Noordhuis)

* build: add mingw makefile (Ben Noordhuis)

* unix, windows: add MAC to uv_interface_addresses() (Brian White)

* build: enable AM_INIT_AUTOMAKE([subdir-objects]) (Ben Noordhuis)

* unix, windows: make buf arg to uv_fs_write const (Ben Noordhuis)

* sunos: fix build breakage introduced in e3a657c (Ben Noordhuis)

* aix: fix build breakage introduced in 3ee4d3f (Ben Noordhuis)

* windows: fix mingw32 build, define JOB_OBJECT_XXX (Yasuhiro Matsumoto)

* windows: fix mingw32 build, include limits.h (Yasuhiro Matsumoto)

* test: replace sprintf() with snprintf() (Ben Noordhuis)

* test: replace strcpy() with strncpy() (Ben Noordhuis)

* openbsd: fix uv_ip6_addr() unused variable warnings (Ben Noordhuis)

* openbsd: fix dlerror() const correctness warning (Ben Noordhuis)

* openbsd: fix uv_fs_sendfile() unused variable warnings (Ben Noordhuis)

* build: disable parallel automake tests (Ben Noordhuis)

* test: add windows-only snprintf() function (Ben Noordhuis)

* build: add automake serial-tests version check (Ben Noordhuis)


2013.07.26, Version 0.10.13 (Stable), 381312e1fe6fecbabc943ccd56f0e7d114b3d064

Changes since version 0.10.12:

* unix, windows: fix uv_fs_chown() function prototype (Ben Noordhuis)


2013.07.21, Version 0.11.6 (Unstable), 6645b93273e0553d23823c576573b82b129bf28c

Changes since version 0.11.5:

* test: open stdout fd in write-only mode (Ben Noordhuis)

* windows: uv_spawn shouldn't reject reparse points (Bert Belder)

* windows: use WSAGetLastError(), not errno (Ben Noordhuis)

* build: darwin: disable -fstrict-aliasing warnings (Ben Noordhuis)

* test: fix signed/unsigned compiler warning (Ben Noordhuis)

* test: add 'start timer from check handle' test (Ben Noordhuis)

* build: `all` now builds static and dynamic lib (Ben Noordhuis)

* unix, windows: add extra fields to uv_stat_t (Saúl Ibarra Corretgé)

* build: add install target to the makefile (Navaneeth Kedaram Nambiathan)

* build: switch to autotools (Ben Noordhuis)

* build: use AM_PROG_AR conditionally (Ben Noordhuis)

* test: fix fs_fstat test on sunos (Ben Noordhuis)

* test: fix fs_chown when running as root (Ben Noordhuis)

* test: fix spawn_setgid_fails and spawn_setuid_fails (Ben Noordhuis)

* build: use AM_SILENT_RULES conditionally (Ben Noordhuis)

* build: add DTrace detection for autotools (Timothy J. Fontaine)

* linux,darwin,win: link-local IPv6 addresses (Miroslav Bajtoš)

* unix: fix build when !defined(PTHREAD_MUTEX_ERRORCHECK) (Ben Noordhuis)

* unix, windows: return error codes directly (Ben Noordhuis)


2013.07.10, Version 0.10.12 (Stable), 58a46221bba726746887a661a9f36fe9ff204209

Changes since version 0.10.11:

* linux: add support for MIPS (Andrei Sedoi)

* windows: uv_spawn shouldn't reject reparse points (Bert Belder)

* windows: use WSAGetLastError(), not errno (Ben Noordhuis)

* build: darwin: disable -fstrict-aliasing warnings (Ben Noordhuis)

* build: `all` now builds static and dynamic lib (Ben Noordhuis)

* unix: fix build when !defined(PTHREAD_MUTEX_ERRORCHECK) (Ben Noordhuis)


2013.06.27, Version 0.11.5 (Unstable), e3c63ff1627a14e96f54c1c62b0d68b446d8425b

Changes since version 0.11.4:

* build: remove CSTDFLAG, use only CFLAGS (Ben Noordhuis)

* unix: support for android builds (Linus Mårtensson)

* unix: avoid extra read, short-circuit on POLLHUP (Ben Noordhuis)

* uv: support android libuv standalone build (Linus Mårtensson)

* src: make queue.h c++ compatible (Ben Noordhuis)

* unix: s/ngx-queue.h/queue.h/ in checksparse.sh (Ben Noordhuis)

* unix: unconditionally stop handle on close (Ben Noordhuis)

* freebsd: don't enable dtrace if it's not available (Brian White)

* build: make HAVE_DTRACE=0 should disable dtrace (Timothy J. Fontaine)

* unix: remove overzealous assert (Ben Noordhuis)

* unix: remove unused function uv_fatal_error() (Ben Noordhuis)

* unix, windows: clean up uv_thread_create() (Ben Noordhuis)

* queue: fix pointer truncation on LLP64 platforms (Bert Belder)

* build: set OS=="android" for android builds (Linus Mårtensson)

* windows: don't use uppercase in include filename (Ben Noordhuis)

* stream: add an API to make streams do blocking writes (Henry Rawas)

* windows: use WSAGetLastError(), not errno (Ben Noordhuis)


2013.06.13, Version 0.10.11 (Stable), c3b75406a66a10222a589cb173e8f469e9665c7e

Changes since version 0.10.10:

* unix: unconditionally stop handle on close (Ben Noordhuis)

* freebsd: don't enable dtrace if it's not available (Brian White)

* build: make HAVE_DTRACE=0 should disable dtrace (Timothy J. Fontaine)

* unix: remove overzealous assert (Ben Noordhuis)

* unix: clear UV_STREAM_SHUTTING after shutdown() (Ben Noordhuis)

* unix: fix busy loop, write if POLLERR or POLLHUP (Ben Noordhuis)


2013.06.05, Version 0.10.10 (Stable), 0d95a88bd35fce93863c57a460be613aea34d2c5

Changes since version 0.10.9:

* include: document uv_update_time() and uv_now() (Ben Noordhuis)

* linux: fix cpu model parsing on newer arm kernels (Ben Noordhuis)

* linux: fix a memory leak in uv_cpu_info() error path (Ben Noordhuis)

* linux: don't ignore out-of-memory errors in uv_cpu_info() (Ben Noordhuis)

* unix, windows: move uv_now() to uv-common.c (Ben Noordhuis)

* test: fix a compilation problem in test-osx-select.c that was caused by the
  use of c-style comments (Bert Belder)

* darwin: use uv_fs_sendfile() use the sendfile api correctly (Wynn Wilkes)


2013.05.30, Version 0.11.4 (Unstable), e43e5b3d954a0989db5588aa110e1fe4fe6e0219

Changes since version 0.11.3:

* windows: make uv_spawn not fail when the libuv embedding application is run
  under external job control (Bert Belder)

* darwin: assume CFRunLoopStop() isn't thread-safe, fixing a race condition
  when stopping the 'stdin select hack' thread (Fedor Indutny)

* win: fix UV_EALREADY not being reported correctly to the libuv user in some
  cases (Bert Belder)

* darwin: make the uv__cf_loop_runner and uv__cf_loop_cb functions static (Ben
  Noordhuis)

* darwin: task_info() cannot fail (Ben Noordhuis)

* unix: add error mapping for ENETDOWN (Ben Noordhuis)

* unix: implicitly signal write errors to the libuv user (Ben Noordhuis)

* unix: fix assertion error on signal pipe overflow (Bert Belder)

* unix: turn off POLLOUT after stream connect (Ben Noordhuis)

* unix: fix stream refcounting buglet (Ben Noordhuis)

* unix: remove assert statements that are no longer correct (Ben Noordhuis)

* unix: appease warning about non-standard `inline` (Sean Silva)

* unix: add uv__is_closing() macro (Ben Noordhuis)

* unix: stop stream POLLOUT watcher on write error (Ben Noordhuis)

* include: document uv_update_time() and uv_now() (Ben Noordhuis)

* linux: fix cpu model parsing on newer arm kernels (Ben Noordhuis)

* linux: fix a memory leak in uv_cpu_info() error path (Ben Noordhuis)

* linux: don't ignore out-of-memory errors in uv_cpu_info() (Ben Noordhuis)

* unix, windows: move uv_now() to uv-common.c (Ben Noordhuis)

* test: fix a compilation problem in test-osx-select.c that was caused by the
  use of c-style comments (Bert Belder)

* darwin: use uv_fs_sendfile() use the sendfile api correctly (Wynn Wilkes)

* windows: call idle handles on every loop iteration, something the unix
  implementation already did (Bert Belder)

* test: update the idle-starvation test to verify that idle handles are called
  in every loop iteration (Bert Belder)

* unix, windows: ensure that uv_run() in RUN_ONCE mode calls timers that expire
  after blocking (Ben Noordhuis)


2013.05.29, Version 0.10.9 (Stable), a195f9ace23d92345baf57582678bfc3017e6632

Changes since version 0.10.8:

* unix: fix stream refcounting buglet (Ben Noordhuis)

* unix: remove erroneous asserts (Ben Noordhuis)

* unix: add uv__is_closing() macro (Ben Noordhuis)

* unix: stop stream POLLOUT watcher on write error (Ben Noordhuis)


2013.05.25, Version 0.10.8 (Stable), 0f39be12926fe2d8766a9f025797a473003e6504

Changes since version 0.10.7:

* windows: make uv_spawn not fail under job control (Bert Belder)

* darwin: assume CFRunLoopStop() isn't thread-safe (Fedor Indutny)

* win: fix UV_EALREADY incorrectly set (Bert Belder)

* darwin: make two uv__cf_*() functions static (Ben Noordhuis)

* darwin: task_info() cannot fail (Ben Noordhuis)

* unix: add mapping for ENETDOWN (Ben Noordhuis)

* unix: implicitly signal write errors to libuv user (Ben Noordhuis)

* unix: fix assert on signal pipe overflow (Bert Belder)

* unix: turn off POLLOUT after stream connect (Ben Noordhuis)


2013.05.16, Version 0.11.3 (Unstable), 0a48c05b5988aea84c605751900926fa25443b34

Changes since version 0.11.2:

* unix: clean up uv_accept() (Ben Noordhuis)

* unix: remove errno preserving code (Ben Noordhuis)

* darwin: fix ios build, don't require ApplicationServices (Ben Noordhuis)

* windows: kill child processes when the parent dies (Bert Belder)

* build: set soname in shared library (Ben Noordhuis)

* build: make `make test` link against .a again (Ben Noordhuis)

* build: only set soname on shared object builds (Timothy J. Fontaine)

* build: convert predefined $PLATFORM to lower case (Elliot Saba)

* test: fix process_title failing on linux (Miroslav Bajtoš)

* test, sunos: disable process_title test (Miroslav Bajtoš)

* test: add error logging to tty unit test (Miroslav Bajtoš)


2013.05.15, Version 0.10.7 (Stable), 028baaf0846b686a81e992cb2f2f5a9b8e841fcf

Changes since version 0.10.6:

* windows: kill child processes when the parent dies (Bert Belder)


2013.05.15, Version 0.10.6 (Stable), 11e6613e6260d95c8cf11bf89a2759c24649319a

Changes since version 0.10.5:

* stream: fix osx select hack (Fedor Indutny)

* stream: fix small nit in select hack, add test (Fedor Indutny)

* build: link with libkvm on openbsd (Ben Noordhuis)

* stream: use harder sync restrictions for osx-hack (Fedor Indutny)

* unix: fix EMFILE error handling (Ben Noordhuis)

* darwin: fix unnecessary include headers (Daisuke Murase)

* darwin: rename darwin-getproctitle.m (Ben Noordhuis)

* build: convert predefined $PLATFORM to lower case (Elliot Saba)

* build: set soname in shared library (Ben Noordhuis)

* build: make `make test` link against .a again (Ben Noordhuis)

* darwin: fix ios build, don't require ApplicationServices (Ben Noordhuis)

* build: only set soname on shared object builds (Timothy J. Fontaine)


2013.05.11, Version 0.11.2 (Unstable), 3fba0bf65f091b91a9760530c05c6339c658d88b

Changes since version 0.11.1:

* darwin: look up file path with F_GETPATH (Ben Noordhuis)

* unix, windows: add uv_has_ref() function (Saúl Ibarra Corretgé)

* build: avoid double / in paths for dtrace (Timothy J. Fontaine)

* unix: remove src/unix/cygwin.c (Ben Noordhuis)

* windows: deal with the fact that GetTickCount might lag (Bert Belder)

* unix: silence STATIC_ASSERT compiler warnings (Ben Noordhuis)

* linux: don't use fopen() in uv_resident_set_memory() (Ben Noordhuis)


2013.04.24, Version 0.10.5 (Stable), 6595a7732c52eb4f8e57c88655f72997a8567a67

Changes since version 0.10.4:

* unix: silence STATIC_ASSERT compiler warnings (Ben Noordhuis)

* windows: make timers handle large timeouts (Miroslav Bajtoš)

* windows: remove superfluous assert statement (Bert Belder)

* unix: silence STATIC_ASSERT compiler warnings (Ben Noordhuis)

* linux: don't use fopen() in uv_resident_set_memory() (Ben Noordhuis)


2013.04.12, Version 0.10.4 (Stable), 85827e26403ac6dfa331af8ec9916ea7e27bd833

Changes since version 0.10.3:

* include: update uv_backend_fd() documentation (Ben Noordhuis)

* unix: include uv.h in src/version.c (Ben Noordhuis)

* unix: don't write more than IOV_MAX iovecs (Fedor Indutny)

* mingw-w64: don't call _set_invalid_parameter_handler (Nils Maier)

* build: gyp disable thin archives (Timothy J. Fontaine)

* sunos: re-export entire library when static (Timothy J. Fontaine)

* unix: dtrace probes for tick-start and tick-stop (Timothy J. Fontaine)

* windows: fix memory leak in fs__sendfile (Shannen Saez)

* windows: remove double initialization in uv_tty_init (Shannen Saez)

* build: fix dtrace-enabled out of tree build (Ben Noordhuis)

* build: squelch -Wdollar-in-identifier-extension warnings (Ben Noordhuis)

* inet: snprintf returns int, not size_t (Brian White)

* win: refactor uv_cpu_info (Bert Belder)

* build: add support for Visual Studio 2012 (Nicholas Vavilov)

* build: -Wno-dollar-in-identifier-extension is clang only (Ben Noordhuis)


2013.04.11, Version 0.11.1 (Unstable), 5c10e82ae0bc99eff86d4b9baff1f1aa0bf84c0a

This is the first versioned release from the current unstable libuv branch.

Changes since Node.js v0.11.0:

* all platforms: nanosecond resolution support for uv_fs_[fl]stat (Timothy J.
  Fontaine)

* all platforms: add netmask to uv_interface_address (Ben Kelly)

* unix: make sure the `status` parameter passed to the `uv_getaddrinfo` is 0 or
  -1 (Ben Noordhuis)

* unix: limit the number of iovecs written in a single `writev` syscall to
  IOV_MAX (Fedor Indutny)

* unix: add dtrace probes for tick-start and tick-stop (Timothy J. Fontaine)

* mingw-w64: don't call _set_invalid_parameter_handler (Nils Maier)

* windows: fix memory leak in fs__sendfile (Shannen Saez)

* windows: fix edge case bugs in uv_cpu_info (Bert Belder)

* include: no longer ship with / include ngx-queue.h (Ben Noordhuis)

* include: remove UV_VERSION_* macros from uv.h (Ben Noordhuis)

* documentation updates (Kristian Evensen, Ben Kelly, Ben Noordhuis)

* build: fix dtrace-enabled builds (Ben Noordhuis, Timothy J. Fontaine)

* build: gyp disable thin archives (Timothy J. Fontaine)

* build: add support for Visual Studio 2012 (Nicholas Vavilov)


2013.03.28, Version 0.10.3 (Stable), 31ebe23973dd98fd8a24c042b606f37a794e99d0

Changes since version 0.10.2:

* include: remove extraneous const from uv_version() (Ben Noordhuis)

* doc: update README, replace `OS` by `PLATFORM` (Ben Noordhuis)

* build: simplify .buildstamp rule (Ben Noordhuis)

* build: disable -Wstrict-aliasing on darwin (Ben Noordhuis)

* darwin: don't select(&exceptfds) in fallback path (Ben Noordhuis)

* unix: don't clear flags after closing UDP handle (Saúl Ibarra Corretgé)


2013.03.25, Version 0.10.2 (Stable), 0f36a00568f3e7608f97f6c6cdb081f4800a50c9

This is the first officially versioned release of libuv. Starting now
libuv will make releases independently of Node.js.

Changes since Node.js v0.10.0:

* test: add tap output for windows (Timothy J. Fontaine)

* unix: fix uv_tcp_simultaneous_accepts() logic (Ben Noordhuis)

* include: bump UV_VERSION_MINOR (Ben Noordhuis)

* unix: improve uv_guess_handle() implementation (Ben Noordhuis)

* stream: run try_select only for pipes and ttys (Fedor Indutny)

Changes since Node.js v0.10.1:

* build: rename OS to PLATFORM (Ben Noordhuis)

* unix: make uv_timer_init() initialize repeat (Brian Mazza)

* unix: make timers handle large timeouts (Ben Noordhuis)

* build: add OBJC makefile var (Ben Noordhuis)

* Add `uv_version()` and `uv_version_string()` APIs (Bert Belder)<|MERGE_RESOLUTION|>--- conflicted
+++ resolved
@@ -1,4 +1,12 @@
-<<<<<<< HEAD
+2015.01.29, Version 0.10.33 (Stable), 7a2253d33ad8215a26c1b34f1952aee7242dd687
+
+Changes since version 0.10.32:
+
+* linux: fix epoll_pwait() regression with < 2.6.19 (Ben Noordhuis)
+
+* test: back-port uv_loop_configure() test (Ben Noordhuis)
+
+
 2015.01.15, Version 1.2.1 (Stable), 4ca78e989062a1099dc4b9ad182a98e8374134b1
 
 Changes since version 1.2.0:
@@ -80,15 +88,6 @@
 * build: remove -Wno-dollar-in-identifier-extension (Ben Noordhuis)
 
 * build: move flags from Makefile.am to configure.ac (Ben Noordhuis)
-=======
-2015.01.29, Version 0.10.33 (Stable), 7a2253d33ad8215a26c1b34f1952aee7242dd687
-
-Changes since version 0.10.32:
-
-* linux: fix epoll_pwait() regression with < 2.6.19 (Ben Noordhuis)
-
-* test: back-port uv_loop_configure() test (Ben Noordhuis)
->>>>>>> fb2dab82
 
 
 2015.01.06, Version 0.10.32 (Stable), 378de30c59aef5fdb6d130fa5cfcb0a68fce571c
